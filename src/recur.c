/* Handling of recursive HTTP retrieving.
   Copyright (C) 1996-2012, 2015, 2018-2023 Free Software Foundation,
   Inc.

This file is part of GNU Wget.

GNU Wget is free software; you can redistribute it and/or modify
it under the terms of the GNU General Public License as published by
the Free Software Foundation; either version 3 of the License, or
 (at your option) any later version.

GNU Wget is distributed in the hope that it will be useful,
but WITHOUT ANY WARRANTY; without even the implied warranty of
MERCHANTABILITY or FITNESS FOR A PARTICULAR PURPOSE.  See the
GNU General Public License for more details.

You should have received a copy of the GNU General Public License
along with Wget.  If not, see <http://www.gnu.org/licenses/>.

Additional permission under GNU GPL version 3 section 7

If you modify this program, or any covered work, by linking or
combining it with the OpenSSL project's OpenSSL library (or a
modified version of that library), containing parts covered by the
terms of the OpenSSL or SSLeay licenses, the Free Software Foundation
grants you additional permission to convey the resulting work.
Corresponding Source for a non-source form of such a combination
shall include the source code for the parts of OpenSSL used as well
as that of the covered work.  */

#include "wget.h"

#include <stdio.h>
#include <stdlib.h>
#include <string.h>
#include <unistd.h>
#include <errno.h>
#include <assert.h>

#include "url.h"
#include "recur.h"
#include "utils.h"
#include "retr.h"
#include "ftp.h"
#include "host.h"
#include "hash.h"
#include "res.h"
#include "convert.h"
#include "html-url.h"
#include "css-url.h"
#include "spider.h"
#include "exits.h"

/* Functions for maintaining the URL queue.  */

struct queue_element {
  struct url *url;              /* the URL to download */
  const char *referer;          /* the referring document */
  int depth;                    /* the depth */
  bool html_allowed;            /* whether the document is allowed to
                                   be treated as HTML. */
  bool css_allowed;             /* whether the document is allowed to
                                   be treated as CSS. */
  struct queue_element *next;   /* next element in queue */
};

struct url_queue {
  struct queue_element *head;
  struct queue_element *tail;
  int count, maxcount;
};

/* Create a URL queue. */

static struct url_queue *
url_queue_new (void)
{
  struct url_queue *queue = xnew0 (struct url_queue);
  return queue;
}

/* Delete a URL queue. */

static void
url_queue_delete (struct url_queue *queue)
{
  xfree (queue);
}

/* Enqueue a URL in the queue.  The queue is FIFO: the items will be
   retrieved ("dequeued") from the queue in the order they were placed
   into it.  */

static void
url_enqueue (struct url_queue *queue, struct url *url,
             const char *referer, int depth,
             bool html_allowed, bool css_allowed)
{
  struct queue_element *qel = xnew (struct queue_element);
  qel->url = url;
  qel->referer = referer;
  qel->depth = depth;
  qel->html_allowed = html_allowed;
  qel->css_allowed = css_allowed;
  qel->next = NULL;

  ++queue->count;
  if (queue->count > queue->maxcount)
    queue->maxcount = queue->count;

  DEBUGP (("Enqueuing %s with %s at depth %d\n",
           quotearg_n_style (0, escape_quoting_style, url->url),
           quote_n (1, url->enc_type == ENC_IRI ? "UTF-8"
                        : url->enc_type == ENC_URL ? url->ori_enc
                        : opt.locale ? opt.locale
                        : "None"), depth));
  DEBUGP (("Queue count %d, maxcount %d.\n", queue->count, queue->maxcount));

  if (queue->tail)
    queue->tail->next = qel;
  queue->tail = qel;

  if (!queue->head)
    queue->head = queue->tail;
}

/* Take a URL out of the queue.  Return true if this operation
   succeeded, or false if the queue is empty.  */

static bool
url_dequeue (struct url_queue *queue, struct url **url,
             const char **referer, int *depth,
             bool *html_allowed, bool *css_allowed)
{
  struct queue_element *qel = queue->head;

  if (!qel)
    return false;

  queue->head = queue->head->next;
  if (!queue->head)
    queue->tail = NULL;

  *url = qel->url;
  *referer = qel->referer;
  *depth = qel->depth;
  *html_allowed = qel->html_allowed;
  *css_allowed = qel->css_allowed;

  --queue->count;

  DEBUGP (("Dequeuing %s at depth %d\n",
           quotearg_n_style (0, escape_quoting_style, qel->url->url), qel->depth));
  DEBUGP (("Queue count %d, maxcount %d.\n", queue->count, queue->maxcount));

  xfree (qel);
  return true;
}

static void blacklist_add (struct hash_table *blacklist, const char *url)
{
  char *url_unescaped = xstrdup (url);

  url_unescape (url_unescaped);
  string_set_add (blacklist, url_unescaped);
  xfree (url_unescaped);
}

static int blacklist_contains (struct hash_table *blacklist, const char *url)
{
  char *url_unescaped = xstrdup(url);
  int ret;

  url_unescape (url_unescaped);
  ret = string_set_contains (blacklist, url_unescaped);
  xfree (url_unescaped);

  return ret;
}

typedef enum
{
  WG_RR_SUCCESS, WG_RR_BLACKLIST, WG_RR_NOTHTTPS, WG_RR_NONHTTP, WG_RR_ABSOLUTE,
  WG_RR_DOMAIN, WG_RR_PARENT, WG_RR_LIST, WG_RR_REGEX, WG_RR_RULES,
  WG_RR_SPANNEDHOST, WG_RR_ROBOTS
} reject_reason;

static reject_reason download_child (const struct urlpos *, struct url *, int,
                              struct url *, struct hash_table *);
static reject_reason descend_redirect (const char *, struct url *, int,
                              struct url *, struct hash_table *);
static void write_reject_log_header (FILE *);
static void write_reject_log_reason (FILE *, reject_reason,
                              const struct url *, const struct url *);

/* Retrieve a part of the web beginning with START_URL.  This used to
   be called "recursive retrieval", because the old function was
   recursive and implemented depth-first search.  retrieve_tree on the
   other hand implements breadth-search traversal of the tree, which
   results in much nicer ordering of downloads.

   The algorithm this function uses is simple:

   1. put START_URL in the queue.
   2. while there are URLs in the queue:

     3. get next URL from the queue.
     4. download it.
     5. if the URL is HTML and its depth does not exceed maximum depth,
        get the list of URLs embedded therein.
     6. for each of those URLs do the following:

       7. if the URL is not one of those downloaded before, and if it
          satisfies the criteria specified by the various command-line
          options, add it to the queue. */

uerr_t
retrieve_tree (struct url *start_url_parsed)
{
  uerr_t status = RETROK;

  /* Oringinal is still be used to calculate dir depth,
     enqueue a copy which will be freed. */
  struct url *start_url = url_dup (start_url_parsed);

  /* The queue of URLs we need to load. */
  struct url_queue *queue;

  /* The URLs we do not wish to enqueue, because they are already in
     the queue, but haven't been downloaded yet.  */
  struct hash_table *blacklist;

  FILE *rejectedlog = NULL; /* Don't write a rejected log. */

  queue = url_queue_new ();
  blacklist = make_string_hash_table (0);

  url_enqueue (queue, start_url, NULL, 0, true, false);
  blacklist_add (blacklist, start_url_parsed->url);

  if (opt.rejected_log)
    {
      rejectedlog = fopen (opt.rejected_log, "w");
      write_reject_log_header (rejectedlog);
      if (!rejectedlog)
        logprintf (LOG_NOTQUIET, "%s: %s\n", opt.rejected_log, strerror (errno));
    }

  while (1)
    {
      bool descend = false;
      struct url *url;
      char *referer, *file = NULL;
      int depth;
      bool html_allowed, css_allowed;
      bool is_css = false;
      bool dash_p_leaf_HTML = false;

      if (opt.quota && total_downloaded_bytes > opt.quota)
        break;
      if (status == FWRITEERR)
        break;

      /* Get the next URL from the queue... */
      if (!url_dequeue (queue, &url, (const char **)&referer,
                        &depth, &html_allowed, &css_allowed))
        break;

      /* ...and download it.  Note that this download is in most cases
         unconditional, as download_child already makes sure a file
         doesn't get enqueued twice -- and yet this check is here, and
         not in download_child.  This is so that if you run `wget -r
         URL1 URL2', and a random URL is encountered once under URL1
         and again under URL2, but at a different (possibly smaller)
         depth, we want the URL's children to be taken into account
         the second time.  */
      if (dl_url_file_map && hash_table_contains (dl_url_file_map, url->url))
        {
          bool is_css_bool;

          file = xstrdup (hash_table_get (dl_url_file_map, url->url));

          DEBUGP (("Already downloaded \"%s\", reusing it from \"%s\".\n",
                   url->url, file));

          if ((is_css_bool = (css_allowed
                  && downloaded_css_set
                  && string_set_contains (downloaded_css_set, file)))
              || (html_allowed
                && downloaded_html_set
                && string_set_contains (downloaded_html_set, file)))
            {
              descend = true;
              is_css = is_css_bool;
            }
        }
      else
        {
          int dt = 0;
          char *redirected = NULL;

          status = retrieve_url (url, &file, &redirected, referer,
                                 &dt, false, true);

          if (html_allowed && file && status == RETROK
              && (dt & RETROKF) && (dt & TEXTHTML))
            {
<<<<<<< HEAD
              descend = true;
              is_css = false;
=======
              logprintf (LOG_NOTQUIET, "%s: %s.\n",url, url_error (url_err));
              inform_exit_status (URLERROR);
>>>>>>> 9a35fe60
            }

          /* a little different, css_allowed can override content type
             lots of web servers serve css with an incorrect content type
          */
          if (file && status == RETROK
              && (dt & RETROKF) &&
              ((dt & TEXTCSS) || css_allowed))
            {
              descend = true;
              is_css = true;
            }

          if (redirected)
            {
              /* We have been redirected, possibly to another host, or
                 different path, or wherever.  Check whether we really
                 want to follow it.  */
              if (descend)
                {
                  reject_reason r = descend_redirect (redirected, url,
                                    depth, start_url_parsed, blacklist);
                  if (r == WG_RR_SUCCESS)
                    {
                      /* Make sure that the old pre-redirect form gets
                         blacklisted. */
                      blacklist_add (blacklist, url->url);
                    }
                  else
                    {
                      write_reject_log_reason (rejectedlog, r, url, start_url_parsed);
                      descend = false;
                    }
                }
            }
        }

      if (opt.spider)
        {
          visited_url (url->url, referer);
        }

      if (descend
          && depth >= opt.reclevel && opt.reclevel != INFINITE_RECURSION)
        {
          if (opt.page_requisites
              && (depth == opt.reclevel || depth == opt.reclevel + 1))
            {
              /* When -p is specified, we are allowed to exceed the
                 maximum depth, but only for the "inline" links,
                 i.e. those that are needed to display the page.
                 Originally this could exceed the depth at most by
                 one, but we allow one more level so that the leaf
                 pages that contain frames can be loaded
                 correctly.  */
              dash_p_leaf_HTML = true;
            }
          else
            {
              /* Either -p wasn't specified or it was and we've
                 already spent the two extra (pseudo-)levels that it
                 affords us, so we need to bail out. */
              DEBUGP (("Not descending further; at depth %d, max. %d.\n",
                       depth, opt.reclevel));
              descend = false;
            }
        }

      /* If the downloaded document was HTML or CSS, parse it and enqueue the
         links it contains. */

      if (descend)
        {
          bool meta_disallow_follow = false;
          struct urlpos *children
            = is_css ? get_urls_css_file (file, url) :
                       get_urls_html (file, url, &meta_disallow_follow);

          if (opt.use_robots && meta_disallow_follow)
            {
              logprintf(LOG_VERBOSE, _("nofollow attribute found in %s. Will not follow any links on this page\n"), file);
              free_urlpos (children);
              children = NULL;
            }

          if (children)
            {
              struct urlpos *child = children;
              char *referer_url = url->url;
              bool strip_auth;
              int err;

              strip_auth = (!!url->user);

              /* Strip auth info if present */
              if (strip_auth)
                referer_url = url_string (url, URL_AUTH_HIDE);

              for (; child; child = child->next)
                {
                  reject_reason r;

                  if (child->ignore_when_downloading)
                    {
                      DEBUGP (("Not following due to 'ignore' flag: %s\n", child->url->url));
                      continue;
                    }

                  if (dash_p_leaf_HTML && !child->link_inline_p)
                    {
                      DEBUGP (("Not following due to 'link inline' flag: %s\n", child->url->url));
                      continue;
                    }

                  r = download_child (child, url, depth,
                                      start_url_parsed, blacklist);
                  if (r == WG_RR_SUCCESS)
                    {
                      url_enqueue (queue, child->url,
                                   xstrdup (referer_url), depth + 1,
                                   child->link_expect_html,
                                   child->link_expect_css);
                      /* We blacklist the URL we have enqueued, because we
                         don't want to enqueue (and hence download) the
                         same URL twice.  */
                      blacklist_add (blacklist, child->url->url);
                      /* Keep the enqueued url struct */
                      child->url = NULL;
                    }
                  else
                    {
                      write_reject_log_reason (rejectedlog, r, child->url, url);
                    }
                }

              if (strip_auth)
                xfree (referer_url);
              free_urlpos (children);
            }
        }

      if (file
          && (opt.delete_after
              || opt.spider /* opt.recursive is implicitly true */
              || !acceptable (file)))
        {
          /* Either --delete-after was specified, or we loaded this
             (otherwise unneeded because of --spider or rejected by -R)
             HTML file just to harvest its hyperlinks -- in either case,
             delete the local file. */
          DEBUGP (("Removing file due to %s in recursive_retrieve():\n",
                   opt.delete_after ? "--delete-after" :
                   (opt.spider ? "--spider" :
                    "recursive rejection criteria")));
          logprintf (LOG_VERBOSE,
                     (opt.delete_after || opt.spider
                      ? _("Removing %s.\n")
                      : _("Removing %s since it should be rejected.\n")),
                     file);
          if (unlink (file))
            logprintf (LOG_NOTQUIET, "unlink: %s\n", strerror (errno));
          logputs (LOG_VERBOSE, "\n");
          register_delete_file (file);
        }

      url_free (url);
      xfree (referer);
      xfree (file);
    }

  if (rejectedlog)
    {
      fclose (rejectedlog);
      rejectedlog = NULL;
    }

  /* If anything is left of the queue due to a premature exit, free it
     now.  */
  {
    struct url *d1;
    char *d2;
    int d3;
    bool d4, d5;
    while (url_dequeue (queue, &d1, (const char **)&d2, &d3, &d4, &d5))
      {
        url_free (d1);
        xfree (d2);
      }
  }
  url_queue_delete (queue);

  string_set_free (blacklist);

  if (opt.quota && total_downloaded_bytes > opt.quota)
    return QUOTEXC;
  else if (status == FWRITEERR)
    return FWRITEERR;
  else
    return RETROK;
}

/* Based on the context provided by retrieve_tree, decide whether a
   URL is to be descended to.  This is only ever called from
   retrieve_tree, but is in a separate function for clarity.

   The most expensive checks (such as those for robots) are memoized
   by storing these URLs to BLACKLIST.  This may or may not help.  It
   will help if those URLs are encountered many times.  */

static reject_reason
download_child (const struct urlpos *upos, struct url *parent, int depth,
                struct url *start_url_parsed, struct hash_table *blacklist)
{
  struct url *u = upos->url;
  const char *url = u->url;
  bool u_scheme_like_http;
  reject_reason reason = WG_RR_SUCCESS;

  DEBUGP (("Deciding whether to enqueue \"%s\".\n", url));

  if (blacklist_contains (blacklist, url))
    {
      if (opt.spider)
        {
          char *referrer = url_string (parent, URL_AUTH_HIDE_PASSWD);
          DEBUGP (("download_child: parent->url is: %s\n", quote (parent->url)));
          visited_url (url, referrer);
          xfree (referrer);
        }
      DEBUGP (("Already on the black list.\n"));
      reason = WG_RR_BLACKLIST;
      goto out;
    }

  /* Several things to check for:
     1. if scheme is not https and https_only requested
     2. if scheme is not http, and we don't load it
     3. check for relative links (if relative_only is set)
     4. check for domain
     5. check for no-parent
     6. check for excludes && includes
     7. check for suffix
     8. check for same host (if spanhost is unset), with possible
     gethostbyname baggage
     9. check for robots.txt

     Addendum: If the URL is FTP, and it is to be loaded, only the
     domain and suffix settings are "stronger".

     Note that .html files will get loaded regardless of suffix rules
     (but that is remedied later with unlink) unless the depth equals
     the maximum depth.

     More time- and memory- consuming tests should be put later on
     the list.  */

#ifdef HAVE_SSL
  if (opt.https_only && u->scheme != SCHEME_HTTPS)
    {
      DEBUGP (("Not following non-HTTPS links.\n"));
      reason = WG_RR_NOTHTTPS;
      goto out;
    }
#endif

  /* Determine whether URL under consideration has a HTTP-like scheme. */
  u_scheme_like_http = schemes_are_similar_p (u->scheme, SCHEME_HTTP);

  /* 1. Schemes other than HTTP are normally not recursed into. */
  if (!u_scheme_like_http && !((u->scheme == SCHEME_FTP
#ifdef HAVE_SSL
      || u->scheme == SCHEME_FTPS
#endif
      ) && opt.follow_ftp))
    {
      DEBUGP (("Not following non-HTTP schemes.\n"));
      reason = WG_RR_NONHTTP;
      goto out;
    }

  /* 2. If it is an absolute link and they are not followed, throw it
     out.  */
  if (u_scheme_like_http)
    if (opt.relative_only && !upos->link_relative_p)
      {
        DEBUGP (("It doesn't really look like a relative link.\n"));
        reason = WG_RR_ABSOLUTE;
        goto out;
      }

  /* 3. If its domain is not to be accepted/looked-up, chuck it
     out.  */
  if (!accept_domain (u))
    {
      DEBUGP (("The domain was not accepted.\n"));
      reason = WG_RR_DOMAIN;
      goto out;
    }

  /* 4. Check for parent directory.

     If we descended to a different host or changed the scheme, ignore
     opt.no_parent.  Also ignore it for documents needed to display
     the parent page when in -p mode.  */
  if (opt.no_parent
      && schemes_are_similar_p (u->scheme, start_url_parsed->scheme)
      && 0 == strcasecmp (u->host, start_url_parsed->host)
      && (u->scheme != start_url_parsed->scheme
          || u->port == start_url_parsed->port)
      && !(opt.page_requisites && upos->link_inline_p))
    {
      if (!subdir_p (start_url_parsed->dir, u->dir))
        {
          DEBUGP (("Going to \"%s\" would escape \"%s\" with no_parent on.\n",
                   u->dir, start_url_parsed->dir));
          reason = WG_RR_PARENT;
          goto out;
        }
    }

  /* 5. If the file does not match the acceptance list, or is on the
     rejection list, chuck it out.  The same goes for the directory
     exclusion and inclusion lists.  */
  if (opt.includes || opt.excludes)
    {
      if (!accdir (u->dir))
        {
          DEBUGP (("%s (%s) is excluded/not-included.\n", url, u->dir));
          reason = WG_RR_LIST;
          goto out;
        }
    }
  if (!accept_url (url))
    {
      DEBUGP (("%s is excluded/not-included through regex.\n", url));
      reason = WG_RR_REGEX;
      goto out;
    }

  /* 6. Check for acceptance/rejection rules.  We ignore these rules
     for directories (no file name to match) and for non-leaf HTMLs,
     which can lead to other files that do need to be downloaded.  (-p
     automatically implies non-leaf because with -p we can, if
     necessary, overstep the maximum depth to get the page requisites.)  */
  if (u->file[0] != '\0'
      && !(has_html_suffix_p (u->file)
           /* The exception only applies to non-leaf HTMLs (but -p
              always implies non-leaf because we can overstep the
              maximum depth to get the requisites): */
           && (/* non-leaf */
               opt.reclevel == INFINITE_RECURSION
               /* also non-leaf */
               || depth < opt.reclevel - 1
               /* -p, which implies non-leaf (see above) */
               || opt.page_requisites)))
    {
      if (!acceptable (u->file))
        {
          DEBUGP (("%s (%s) does not match acc/rej rules.\n",
                   url, u->file));
          reason = WG_RR_RULES;
          goto out;
        }
    }

  /* 7. */
  if (schemes_are_similar_p (u->scheme, parent->scheme))
    if (!opt.spanhost && 0 != strcasecmp (parent->host, u->host))
      {
        DEBUGP (("This is not the same hostname as the parent's (%s and %s).\n",
                 u->host, parent->host));
        reason = WG_RR_SPANNEDHOST;
        goto out;
      }

  /* 8. */
  if (opt.use_robots && u_scheme_like_http)
    {
      /* robots.txt is encoded in UTF-8 or a subset of UTF-8
         https://developers.google.com/search/reference/robots_txt
         https://stackoverflow.com/questions/3816795/robots-txt-what-encoding
         host name should be transcoded in UTF-8 or compatible with UTF-8,
         or it won't work.
      */
      struct robot_specs *specs = res_get_specs (u->host, u->port);
      if (!specs)
        {
          char *rfile;
          if (res_retrieve_file (u, &rfile))
            {
              specs = res_parse_from_file (rfile);

              /* Delete the robots.txt file if we chose to either delete the
                 files after downloading or we're just running a spider or
                 we use page requisites or pattern matching. */
              if (opt.delete_after || opt.spider || match_tail(rfile, ".tmp", false))
                {
                  logprintf (LOG_VERBOSE, _("Removing %s.\n"), rfile);
                  if (unlink (rfile))
                      logprintf (LOG_NOTQUIET, "unlink: %s\n",
                                 strerror (errno));
                }

              xfree (rfile);
            }
          else
            {
              /* If we cannot get real specs, at least produce
                 dummy ones so that we can register them and stop
                 trying to retrieve them.  */
              specs = res_parse ("", 0);
            }
          res_register_specs (u->host, u->port, specs);
        }

      /* Now that we have (or don't have) robots.txt specs, we can
         check what they say.  */
      if (!res_match_path (specs, u->path))
        {
          DEBUGP (("Not following %s because robots.txt forbids it.\n", url));
          blacklist_add (blacklist, url);
          reason = WG_RR_ROBOTS;
          goto out;
        }
    }

  out:

  if (reason == WG_RR_SUCCESS)
    /* The URL has passed all the tests.  It can be placed in the
       download queue. */
    DEBUGP (("Decided to load it.\n"));
  else
    DEBUGP (("Decided NOT to load it.\n"));

  return reason;
}

/* This function determines whether we will consider downloading the
   children of a URL whose download resulted in a redirection,
   possibly to another host, etc.  It is needed very rarely, and thus
   it is merely a simple-minded wrapper around download_child.  */

static reject_reason
descend_redirect (const char *redirected, struct url *orig_parsed, int depth,
                    struct url *start_url_parsed, struct hash_table *blacklist)
{
  struct url *new_parsed = url_new_init ();
  struct urlpos *upos;
  reject_reason reason;

  assert (orig_parsed != NULL);

  new_parsed->ori_url = xstrdup (redirected);
  new_parsed->ori_enc = xstrdup (orig_parsed->ori_enc);
  url_parse (new_parsed, false, false); /* server validated url */

  assert (new_parsed->url != NULL);

  upos = xnew0 (struct urlpos);
  upos->url = new_parsed;

  reason = download_child (upos, orig_parsed, depth,
                           start_url_parsed, blacklist);

  if (reason == WG_RR_SUCCESS)
    blacklist_add (blacklist, upos->url->url);
  else if (reason == WG_RR_LIST || reason == WG_RR_REGEX)
    {
      DEBUGP (("Ignoring decision for redirects, decided to load it.\n"));
      blacklist_add (blacklist, upos->url->url);
      reason = WG_RR_SUCCESS;
    }
  else
    DEBUGP (("Redirection \"%s\" failed the test.\n", redirected));

  url_free (new_parsed);
  xfree (upos);

  return reason;
}


/* This function writes the rejected log header. */
static void
write_reject_log_header (FILE *f)
{
  if (!f)
    return;

  /* Note: Update this header when columns change in any way. */
  fprintf (f, "REASON\t"
    "U_URL\tU_SCHEME\tU_HOST\tU_PORT\tU_PATH\tU_PARAMS\tU_QUERY\tU_FRAGMENT\t"
    "P_URL\tP_SCHEME\tP_HOST\tP_PORT\tP_PATH\tP_PARAMS\tP_QUERY\tP_FRAGMENT\n");
}

/* This function writes a URL to the reject log. Internal use only. */
static void
write_reject_log_url (FILE *fp, const struct url *url)
{
  const char *escaped_str;
  const char *scheme_str;

  if (!fp)
    return;

  escaped_str = url_escape (url->url);

  switch (url->scheme)
    {
      case SCHEME_HTTP:  scheme_str = "SCHEME_HTTP";    break;
#ifdef HAVE_SSL
      case SCHEME_HTTPS: scheme_str = "SCHEME_HTTPS";   break;
      case SCHEME_FTPS:  scheme_str = "SCHEME_FTPS";    break;
#endif
      case SCHEME_FTP:   scheme_str = "SCHEME_FTP";     break;
      default:           scheme_str = "SCHEME_INVALID"; break;
    }

  fprintf (fp, "%s\t%s\t%s\t%i\t%s\t%s\t%s\t%s",
    escaped_str,
    scheme_str,
    url->host,
    url->port,
    url->path,
    url->params ? url->params : "",
    url->query ? url->query : "",
    url->fragment ? url->fragment : "");

  xfree (escaped_str);
}

/* This function writes out information on why a URL was rejected and its
   context from download_child such as the URL being rejected and it's
   parent's URL. The format it uses is comma separated values but with tabs. */
static void
write_reject_log_reason (FILE *fp, reject_reason reason,
                         const struct url *url, const struct url *parent)
{
  const char *reason_str;

  if (!fp)
    return;

  switch (reason)
    {
      case WG_RR_SUCCESS:     reason_str = "SUCCESS";     break;
      case WG_RR_BLACKLIST:   reason_str = "BLACKLIST";   break;
      case WG_RR_NOTHTTPS:    reason_str = "NOTHTTPS";    break;
      case WG_RR_NONHTTP:     reason_str = "NONHTTP";     break;
      case WG_RR_ABSOLUTE:    reason_str = "ABSOLUTE";    break;
      case WG_RR_DOMAIN:      reason_str = "DOMAIN";      break;
      case WG_RR_PARENT:      reason_str = "PARENT";      break;
      case WG_RR_LIST:        reason_str = "LIST";        break;
      case WG_RR_REGEX:       reason_str = "REGEX";       break;
      case WG_RR_RULES:       reason_str = "RULES";       break;
      case WG_RR_SPANNEDHOST: reason_str = "SPANNEDHOST"; break;
      case WG_RR_ROBOTS:      reason_str = "ROBOTS";      break;
      default:                reason_str = "UNKNOWN";     break;
    }

  fprintf (fp, "%s\t", reason_str);
  write_reject_log_url (fp, url);
  fprintf (fp, "\t");
  write_reject_log_url (fp, parent);
  fprintf (fp, "\n");
}

/* vim:set sts=2 sw=2 cino+={s: */<|MERGE_RESOLUTION|>--- conflicted
+++ resolved
@@ -305,13 +305,8 @@
           if (html_allowed && file && status == RETROK
               && (dt & RETROKF) && (dt & TEXTHTML))
             {
-<<<<<<< HEAD
               descend = true;
               is_css = false;
-=======
-              logprintf (LOG_NOTQUIET, "%s: %s.\n",url, url_error (url_err));
-              inform_exit_status (URLERROR);
->>>>>>> 9a35fe60
             }
 
           /* a little different, css_allowed can override content type
