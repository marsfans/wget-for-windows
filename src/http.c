--- conflicted
+++ resolved
@@ -74,6 +74,7 @@
                                         const char *, bool *);
 static char *basic_authentication_encode (const char *, const char *);
 static bool known_authentication_scheme_p (const char *, const char *);
+static void ensure_extension (struct http_stat *, const char *, int *);
 static void load_cookies (void);
 
 #ifndef MIN
@@ -1334,17 +1335,6 @@
   hs->error = NULL;
 }
 
-<<<<<<< HEAD
-=======
-static char *create_authorization_line (const char *, const char *,
-                                        const char *, const char *,
-                                        const char *, bool *);
-static char *basic_authentication_encode (const char *, const char *);
-static bool known_authentication_scheme_p (const char *, const char *);
-static void ensure_extension (struct http_stat *, const char *, int *);
-static void load_cookies (void);
-
->>>>>>> a0d0f332
 #define BEGINS_WITH(line, string_constant)                               \
   (!strncasecmp (line, string_constant, sizeof (string_constant) - 1)    \
    && (c_isspace (line[sizeof (string_constant) - 1])                      \
