--- conflicted
+++ resolved
@@ -41,14 +41,10 @@
 
 #ifdef ENABLE_IRI
 #include <idn2.h>
-<<<<<<< HEAD
 #if IDN2_VERSION_NUMBER < 0x00140000
 # include <unicase.h>
 # include <unistr.h>
-=======
-#include <unicase.h>
-#include <unistr.h>
->>>>>>> 26da37f3
+#endif
 #endif
 
 #include "utils.h"
@@ -58,8 +54,6 @@
 #include "xstrndup.h"
 
 /* Note: locale encoding is kept in options struct (opt.locale) */
-
-#ifdef HAVE_ICONV
 
 /* Given a string containing "charset=XXX", return the encoding if found,
    or NULL otherwise */
@@ -257,7 +251,8 @@
   return str;
 }
 
-<<<<<<< HEAD
+#ifdef ENABLE_IRI
+
 /* Try to "ASCII encode" UTF-8 host. Return the new domain on success or NULL
    on error. */
 char *
@@ -349,8 +344,8 @@
   return xstrdup(host);
 }
 
-=======
->>>>>>> 26da37f3
+#endif
+
 /* Try to transcode string str from remote encoding to UTF-8. On success, *new
    contains the transcoded string. *new content is unspecified otherwise. */
 bool
@@ -389,41 +384,6 @@
   return ret;
 }
 
-/* Set uri_encoding of struct iri i. If a remote encoding was specified, use
-   it unless force is true. */
-void
-set_uri_encoding (struct iri *i, const char *charset, bool force)
-{
-  DEBUGP (("URI encoding = %s\n", charset ? quote (charset) : "None"));
-  if (!force && opt.encoding_remote)
-    return;
-  if (i->uri_encoding)
-    {
-      if (charset && !c_strcasecmp (i->uri_encoding, charset))
-        return;
-      xfree (i->uri_encoding);
-    }
-
-  i->uri_encoding = charset ? xstrdup (charset) : NULL;
-}
-
-/* Set content_encoding of struct iri i. */
-void
-set_content_encoding (struct iri *i, const char *charset)
-{
-  DEBUGP (("URI content encoding = %s\n", charset ? quote (charset) : "None"));
-  if (opt.encoding_remote)
-    return;
-  if (i->content_encoding)
-    {
-      if (charset && !c_strcasecmp (i->content_encoding, charset))
-        return;
-      xfree (i->content_encoding);
-    }
-
-  i->content_encoding = charset ? xstrdup (charset) : NULL;
-}
-
 /* Allocate a new iri structure and return a pointer to it. */
 struct iri *
 iri_new (void)
@@ -460,89 +420,37 @@
     }
 }
 
-#endif
-
-#ifdef ENABLE_IRI
-
-/* Try to "ASCII encode" UTF-8 host. Return the new domain on success or NULL
-   on error. */
-char *
-idn_encode (const struct iri *i, const char *host)
-{
-  int ret;
-  char *ascii_encoded;
-  char *utf8_encoded = NULL;
-  const char *src;
-#if IDN2_VERSION_NUMBER < 0x00140000
-  uint8_t *lower;
-  size_t len = 0;
-#endif
-
-  /* Encode to UTF-8 if not done */
-  if (!i->utf8_encode)
-    {
-      if (!remote_to_utf8 (i, host, &utf8_encoded))
-          return NULL;  /* Nothing to encode or an error occured */
-      src = utf8_encoded;
-    }
-  else
-    src = host;
-
-#if IDN2_VERSION_NUMBER >= 0x00140000
-  /* IDN2_TRANSITIONAL implies input NFC encoding */
-  if ((ret = idn2_lookup_u8 ((uint8_t *) src, (uint8_t **) &ascii_encoded, IDN2_NONTRANSITIONAL)) != IDN2_OK)
-    {
-      logprintf (LOG_VERBOSE, _("idn_encode failed (%d): %s\n"), ret,
-                 quote (idn2_strerror (ret)));
-    }
-#else
-  /* we need a conversion to lowercase */
-  lower = u8_tolower ((uint8_t *) src, u8_strlen ((uint8_t *) src) + 1, 0, UNINORM_NFKC, NULL, &len);
-  if (!lower)
-    {
-      logprintf (LOG_VERBOSE, _("Failed to convert to lower: %d: %s\n"),
-                 errno, quote (src));
-      xfree (utf8_encoded);
-      return NULL;
-    }
-
-  if ((ret = idn2_lookup_u8 (lower, (uint8_t **) &ascii_encoded, IDN2_NFC_INPUT)) != IDN2_OK)
-    {
-      logprintf (LOG_VERBOSE, _("idn_encode failed (%d): %s\n"), ret,
-                 quote (idn2_strerror (ret)));
-    }
-
-  xfree (lower);
-#endif
-
-  xfree (utf8_encoded);
-
-  return ret == IDN2_OK ? ascii_encoded : NULL;
-}
-
-/* Try to decode an "ASCII encoded" host. Return the new domain in the locale
-   on success or NULL on error. */
-char *
-idn_decode (const char *host)
-{
-/*
-  char *new;
-  int ret;
-
-  ret = idn2_register_u8 (NULL, host, (uint8_t **) &new, 0);
-  if (ret != IDN2_OK)
-    {
-      logprintf (LOG_VERBOSE, _("idn2_register_u8 failed (%d): %s: %s\n"), ret,
-                 quote (idn2_strerror (ret)), host);
-      return NULL;
-    }
-
-  return new;
-*/
-  /* idn2_register_u8() just works label by label.
-   * That is pretty much overhead for just displaying the original ulabels.
-   * To keep at least the debug output format, return a cloned host. */
-  return xstrdup(host);
-}
-
-#endif+/* Set uri_encoding of struct iri i. If a remote encoding was specified, use
+   it unless force is true. */
+void
+set_uri_encoding (struct iri *i, const char *charset, bool force)
+{
+  DEBUGP (("URI encoding = %s\n", charset ? quote (charset) : "None"));
+  if (!force && opt.encoding_remote)
+    return;
+  if (i->uri_encoding)
+    {
+      if (charset && !c_strcasecmp (i->uri_encoding, charset))
+        return;
+      xfree (i->uri_encoding);
+    }
+
+  i->uri_encoding = charset ? xstrdup (charset) : NULL;
+}
+
+/* Set content_encoding of struct iri i. */
+void
+set_content_encoding (struct iri *i, const char *charset)
+{
+  DEBUGP (("URI content encoding = %s\n", charset ? quote (charset) : "None"));
+  if (opt.encoding_remote)
+    return;
+  if (i->content_encoding)
+    {
+      if (charset && !c_strcasecmp (i->content_encoding, charset))
+        return;
+      xfree (i->content_encoding);
+    }
+
+  i->content_encoding = charset ? xstrdup (charset) : NULL;
+}