/* IRI related functions.
   Copyright (C) 2008, 2009, 2010, 2011, 2015 Free Software Foundation,
   Inc.

This file is part of GNU Wget.

GNU Wget is free software; you can redistribute it and/or modify
it under the terms of the GNU General Public License as published by
the Free Software Foundation; either version 3 of the License, or (at
your option) any later version.

GNU Wget is distributed in the hope that it will be useful,
but WITHOUT ANY WARRANTY; without even the implied warranty of
MERCHANTABILITY or FITNESS FOR A PARTICULAR PURPOSE.  See the
GNU General Public License for more details.

You should have received a copy of the GNU General Public License
along with Wget.  If not, see <http://www.gnu.org/licenses/>.

Additional permission under GNU GPL version 3 section 7

If you modify this program, or any covered work, by linking or
combining it with the OpenSSL project's OpenSSL library (or a
modified version of that library), containing parts covered by the
terms of the OpenSSL or SSLeay licenses, the Free Software Foundation
grants you additional permission to convey the resulting work.
Corresponding Source for a non-source form of such a combination
shall include the source code for the parts of OpenSSL used as well
as that of the covered work.  */

#include "wget.h"

#include <stdio.h>
#include <stdlib.h>
#include <string.h>
#include <langinfo.h>
#include <errno.h>
#ifdef HAVE_ICONV
# include <iconv.h>
#endif

#ifdef ENABLE_IRI
#include <idn2.h>
<<<<<<< HEAD
#include <unicase.h>
#include <unistr.h>
=======
#if IDN2_VERSION_NUMBER < 0x00140000
# include <unicase.h>
# include <unistr.h>
>>>>>>> 60f03342
#endif

#include "utils.h"
#include "url.h"
#include "c-strcase.h"
#include "c-strcasestr.h"
#include "xstrndup.h"

/* Note: locale encoding is kept in options struct (opt.locale) */

#ifdef HAVE_ICONV

/* Given a string containing "charset=XXX", return the encoding if found,
   or NULL otherwise */
char *
parse_charset (const char *str)
{
  const char *end;
  char *charset;

  if (!str || !*str)
    return NULL;

  str = c_strcasestr (str, "charset=");
  if (!str)
    return NULL;

  str += 8;
  end = str;

  /* sXXXav: which chars should be banned ??? */
  while (*end && !c_isspace (*end))
    end++;

  /* sXXXav: could strdupdelim return NULL ? */
  charset = strdupdelim (str, end);

  /* Do a minimum check on the charset value */
  if (!check_encoding_name (charset))
    {
      xfree (charset);
      return NULL;
    }

  /*logprintf (LOG_VERBOSE, "parse_charset: %s\n", quote (charset));*/

  return charset;
}

/* Find the locale used, or fall back on a default value */
const char *
find_locale (void)
{
	const char *encoding = nl_langinfo(CODESET);

	if (!encoding || !*encoding)
		return "ASCII";

   return encoding;
}

/* Basic check of an encoding name. */
bool
check_encoding_name (const char *encoding)
{
  const char *s = encoding;

  while (*s)
    {
      if (!c_isascii (*s) || c_isspace (*s))
        {
          logprintf (LOG_VERBOSE, _("Encoding %s isn't valid\n"), quote (encoding));
          return false;
        }

      s++;
    }

  return true;
}

#ifdef HAVE_ICONV
/* Do the conversion according to the passed conversion descriptor cd. *out
   will contain the transcoded string on success. *out content is
   unspecified otherwise. */
static bool
do_conversion (const char *tocode, const char *fromcode, char const *in_org, size_t inlen, char **out)
{
  iconv_t cd;
  /* sXXXav : hummm hard to guess... */
  size_t len, done, outlen;
  int invalid = 0, tooshort = 0;
  char *s, *in, *in_save;

  cd = iconv_open (tocode, fromcode);
  if (cd == (iconv_t)(-1))
    {
      logprintf (LOG_VERBOSE, _("Conversion from %s to %s isn't supported\n"),
                 quote (fromcode), quote (tocode));
      *out = NULL;
      return false;
    }

  /* iconv() has to work on an unescaped string */
  in_save = in = xstrndup (in_org, inlen);
  url_unescape_except_reserved (in);
  inlen = strlen(in);

  len = outlen = inlen * 2;
  *out = s = xmalloc (outlen + 1);
  done = 0;

  for (;;)
    {
      if (iconv (cd, (ICONV_CONST char **) &in, &inlen, out, &outlen) != (size_t)(-1) &&
          iconv (cd, NULL, NULL, out, &outlen) != (size_t)(-1))
        {
          *out = s;
          *(s + len - outlen - done) = '\0';
          xfree(in_save);
          iconv_close(cd);
          IF_DEBUG
          {
            /* not not print out embedded passwords, in_org might be an URL */
            if (!strchr(in_org, '@') && !strchr(*out, '@'))
              debug_logprintf ("converted '%s' (%s) -> '%s' (%s)\n", in_org, fromcode, *out, tocode);
            else
              debug_logprintf ("logging suppressed, strings may contain password\n");
          }
          return true;
        }

      /* Incomplete or invalid multibyte sequence */
      if (errno == EINVAL || errno == EILSEQ)
        {
          if (!invalid)
            logprintf (LOG_VERBOSE,
                      _("Incomplete or invalid multibyte sequence encountered\n"));

          invalid++;
          **out = *in;
          in++;
          inlen--;
          (*out)++;
          outlen--;
        }
      else if (errno == E2BIG) /* Output buffer full */
        {
          tooshort++;
          done = len;
          len = outlen = done + inlen * 2;
          s = xrealloc (s, outlen + 1);
          *out = s + done;
        }
      else /* Weird, we got an unspecified error */
        {
          logprintf (LOG_VERBOSE, _("Unhandled errno %d\n"), errno);
          break;
        }
    }

    xfree(in_save);
    iconv_close(cd);
    IF_DEBUG
    {
      /* not not print out embedded passwords, in_org might be an URL */
      if (!strchr(in_org, '@') && !strchr(*out, '@'))
        debug_logprintf ("converted '%s' (%s) -> '%s' (%s)\n", in_org, fromcode, *out, tocode);
      else
        debug_logprintf ("logging suppressed, strings may contain password\n");
    }
    return false;
}
#else
static bool
do_conversion (const char *tocode _GL_UNUSED, const char *fromcode _GL_UNUSED,
               char const *in_org _GL_UNUSED, size_t inlen _GL_UNUSED, char **out)
{
  *out = NULL;
  return false;
}
#endif

/* Try converting string str from locale to UTF-8. Return a new string
   on success, or str on error or if conversion isn't needed. */
const char *
locale_to_utf8 (const char *str)
{
  char *new;

  /* That shouldn't happen, just in case */
  if (!opt.locale)
    {
      logprintf (LOG_VERBOSE, _("locale_to_utf8: locale is unset\n"));
      opt.locale = find_locale ();
    }

  if (!opt.locale || !c_strcasecmp (opt.locale, "utf-8"))
    return str;

  if (do_conversion ("UTF-8", opt.locale, (char *) str, strlen ((char *) str), &new))
    return (const char *) new;

  xfree (new);
  return str;
}

<<<<<<< HEAD
=======
/* Try to "ASCII encode" UTF-8 host. Return the new domain on success or NULL
   on error. */
char *
idn_encode (const struct iri *i, const char *host)
{
  int ret;
  char *ascii_encoded;
  char *utf8_encoded = NULL;
  const char *src;
#if IDN2_VERSION_NUMBER < 0x00140000
  uint8_t *lower;
  size_t len = 0;
#endif

  /* Encode to UTF-8 if not done */
  if (!i->utf8_encode)
    {
      if (!remote_to_utf8 (i, host, &utf8_encoded))
          return NULL;  /* Nothing to encode or an error occurred */
      src = utf8_encoded;
    }
  else
    src = host;

#if IDN2_VERSION_NUMBER >= 0x00140000
  /* IDN2_TRANSITIONAL implies input NFC encoding */
  ret = idn2_lookup_u8 ((uint8_t *) src, (uint8_t **) &ascii_encoded, IDN2_NONTRANSITIONAL);
  if (ret != IDN2_OK)
    /* fall back to TR46 Transitional mode, max IDNA2003 compatibility */
    ret = idn2_lookup_u8 ((uint8_t *) src, (uint8_t **) &ascii_encoded, IDN2_TRANSITIONAL);

  if (ret != IDN2_OK)
    logprintf (LOG_VERBOSE, _("idn_encode failed (%d): %s\n"), ret,
               quote (idn2_strerror (ret)));
#else
  /* we need a conversion to lowercase */
  lower = u8_tolower ((uint8_t *) src, u8_strlen ((uint8_t *) src) + 1, 0, UNINORM_NFKC, NULL, &len);
  if (!lower)
    {
      logprintf (LOG_VERBOSE, _("Failed to convert to lower: %d: %s\n"),
                 errno, quote (src));
      xfree (utf8_encoded);
      return NULL;
    }

  if ((ret = idn2_lookup_u8 (lower, (uint8_t **) &ascii_encoded, IDN2_NFC_INPUT)) != IDN2_OK)
    {
      logprintf (LOG_VERBOSE, _("idn_encode failed (%d): %s\n"), ret,
                 quote (idn2_strerror (ret)));
    }

  xfree (lower);
#endif

  xfree (utf8_encoded);

  if (ret == IDN2_OK && ascii_encoded)
    {
      char *tmp = xstrdup (ascii_encoded);
      idn2_free (ascii_encoded);
      ascii_encoded = tmp;
    }

  return ret == IDN2_OK ? ascii_encoded : NULL;
}

/* Try to decode an "ASCII encoded" host. Return the new domain in the locale
   on success or NULL on error. */
char *
idn_decode (const char *host)
{
/*
  char *new;
  int ret;

  ret = idn2_register_u8 (NULL, host, (uint8_t **) &new, 0);
  if (ret != IDN2_OK)
    {
      logprintf (LOG_VERBOSE, _("idn2_register_u8 failed (%d): %s: %s\n"), ret,
                 quote (idn2_strerror (ret)), host);
      return NULL;
    }

  return new;
*/
  /* idn2_register_u8() just works label by label.
   * That is pretty much overhead for just displaying the original ulabels.
   * To keep at least the debug output format, return a cloned host. */
  return xstrdup(host);
}

>>>>>>> 60f03342
/* Try to transcode string str from remote encoding to UTF-8. On success, *new
   contains the transcoded string. *new content is unspecified otherwise. */
bool
remote_to_utf8 (const struct iri *iri, const char *str, char **new)
{
  bool ret = false;

  if (!iri->uri_encoding)
    return false;

  /* When `i->uri_encoding' == "UTF-8" there is nothing to convert.  But we must
     test for non-ASCII symbols for correct hostname processing in `idn_encode'
     function. */
  if (!c_strcasecmp (iri->uri_encoding, "UTF-8"))
    {
      const unsigned char *p;
      for (p = (unsigned char *) str; *p; p++)
        if (*p > 127)
          {
            *new = strdup (str);
            return true;
          }
      return false;
    }

  if (do_conversion ("UTF-8", iri->uri_encoding, str, strlen (str), new))
    ret = true;

  /* Test if something was converted */
  if (*new && !strcmp (str, *new))
    {
      xfree (*new);
      return false;
    }

  return ret;
}

/* Set uri_encoding of struct iri i. If a remote encoding was specified, use
   it unless force is true. */
void
set_uri_encoding (struct iri *i, const char *charset, bool force)
{
  DEBUGP (("URI encoding = %s\n", charset ? quote (charset) : "None"));
  if (!force && opt.encoding_remote)
    return;
  if (i->uri_encoding)
    {
      if (charset && !c_strcasecmp (i->uri_encoding, charset))
        return;
      xfree (i->uri_encoding);
    }

  i->uri_encoding = charset ? xstrdup (charset) : NULL;
}

/* Set content_encoding of struct iri i. */
void
set_content_encoding (struct iri *i, const char *charset)
{
  DEBUGP (("URI content encoding = %s\n", charset ? quote (charset) : "None"));
  if (opt.encoding_remote)
    return;
  if (i->content_encoding)
    {
      if (charset && !c_strcasecmp (i->content_encoding, charset))
        return;
      xfree (i->content_encoding);
    }

  i->content_encoding = charset ? xstrdup (charset) : NULL;
}

/* Allocate a new iri structure and return a pointer to it. */
struct iri *
iri_new (void)
{
  struct iri *i = xmalloc (sizeof *i);
  i->uri_encoding = opt.encoding_remote ? xstrdup (opt.encoding_remote) : NULL;
  i->content_encoding = NULL;
  i->orig_url = NULL;
  i->utf8_encode = opt.enable_iri;
  return i;
}

struct iri *iri_dup (const struct iri *src)
{
  struct iri *i = xmalloc (sizeof *i);
  i->uri_encoding = src->uri_encoding ? xstrdup (src->uri_encoding) : NULL;
  i->content_encoding = (src->content_encoding ?
                         xstrdup (src->content_encoding) : NULL);
  i->orig_url = src->orig_url ? xstrdup (src->orig_url) : NULL;
  i->utf8_encode = src->utf8_encode;
  return i;
}

/* Completely free an iri structure. */
void
iri_free (struct iri *i)
{
  if (i)
    {
      xfree (i->uri_encoding);
      xfree (i->content_encoding);
      xfree (i->orig_url);
      xfree (i);
    }
}

#endif

#ifdef ENABLE_IRI

/* Try to "ASCII encode" UTF-8 host. Return the new domain on success or NULL
   on error. */
char *
idn_encode (const struct iri *i, const char *host)
{
  int ret;
  char *ascii_encoded;
  char *utf8_encoded = NULL;
  const char *src;
#if IDN2_VERSION_NUMBER < 0x00140000
  uint8_t *lower;
  size_t len = 0;
#endif

  /* Encode to UTF-8 if not done */
  if (!i->utf8_encode)
    {
      if (!remote_to_utf8 (i, host, &utf8_encoded))
          return NULL;  /* Nothing to encode or an error occured */
      src = utf8_encoded;
    }
  else
    src = host;

#if IDN2_VERSION_NUMBER >= 0x00140000
  /* IDN2_TRANSITIONAL implies input NFC encoding */
  if ((ret = idn2_lookup_u8 ((uint8_t *) src, (uint8_t **) &ascii_encoded, IDN2_NONTRANSITIONAL)) != IDN2_OK)
    {
      logprintf (LOG_VERBOSE, _("idn_encode failed (%d): %s\n"), ret,
                 quote (idn2_strerror (ret)));
    }
#else
  /* we need a conversion to lowercase */
  lower = u8_tolower ((uint8_t *) src, u8_strlen ((uint8_t *) src) + 1, 0, UNINORM_NFKC, NULL, &len);
  if (!lower)
    {
      logprintf (LOG_VERBOSE, _("Failed to convert to lower: %d: %s\n"),
                 errno, quote (src));
      xfree (utf8_encoded);
      return NULL;
    }

  if ((ret = idn2_lookup_u8 (lower, (uint8_t **) &ascii_encoded, IDN2_NFC_INPUT)) != IDN2_OK)
    {
      logprintf (LOG_VERBOSE, _("idn_encode failed (%d): %s\n"), ret,
                 quote (idn2_strerror (ret)));
    }

  xfree (lower);
#endif

  xfree (utf8_encoded);

  return ret == IDN2_OK ? ascii_encoded : NULL;
}

/* Try to decode an "ASCII encoded" host. Return the new domain in the locale
   on success or NULL on error. */
char *
idn_decode (const char *host)
{
/*
  char *new;
  int ret;

  ret = idn2_register_u8 (NULL, host, (uint8_t **) &new, 0);
  if (ret != IDN2_OK)
    {
      logprintf (LOG_VERBOSE, _("idn2_register_u8 failed (%d): %s: %s\n"), ret,
                 quote (idn2_strerror (ret)), host);
      return NULL;
    }

  return new;
*/
  /* idn2_register_u8() just works label by label.
   * That is pretty much overhead for just displaying the original ulabels.
   * To keep at least the debug output format, return a cloned host. */
  return xstrdup(host);
}

#endif<|MERGE_RESOLUTION|>--- conflicted
+++ resolved
@@ -41,14 +41,10 @@
 
 #ifdef ENABLE_IRI
 #include <idn2.h>
-<<<<<<< HEAD
-#include <unicase.h>
-#include <unistr.h>
-=======
 #if IDN2_VERSION_NUMBER < 0x00140000
 # include <unicase.h>
 # include <unistr.h>
->>>>>>> 60f03342
+#endif
 #endif
 
 #include "utils.h"
@@ -130,7 +126,6 @@
   return true;
 }
 
-#ifdef HAVE_ICONV
 /* Do the conversion according to the passed conversion descriptor cd. *out
    will contain the transcoded string on success. *out content is
    unspecified otherwise. */
@@ -222,15 +217,6 @@
     }
     return false;
 }
-#else
-static bool
-do_conversion (const char *tocode _GL_UNUSED, const char *fromcode _GL_UNUSED,
-               char const *in_org _GL_UNUSED, size_t inlen _GL_UNUSED, char **out)
-{
-  *out = NULL;
-  return false;
-}
-#endif
 
 /* Try converting string str from locale to UTF-8. Return a new string
    on success, or str on error or if conversion isn't needed. */
@@ -256,100 +242,6 @@
   return str;
 }
 
-<<<<<<< HEAD
-=======
-/* Try to "ASCII encode" UTF-8 host. Return the new domain on success or NULL
-   on error. */
-char *
-idn_encode (const struct iri *i, const char *host)
-{
-  int ret;
-  char *ascii_encoded;
-  char *utf8_encoded = NULL;
-  const char *src;
-#if IDN2_VERSION_NUMBER < 0x00140000
-  uint8_t *lower;
-  size_t len = 0;
-#endif
-
-  /* Encode to UTF-8 if not done */
-  if (!i->utf8_encode)
-    {
-      if (!remote_to_utf8 (i, host, &utf8_encoded))
-          return NULL;  /* Nothing to encode or an error occurred */
-      src = utf8_encoded;
-    }
-  else
-    src = host;
-
-#if IDN2_VERSION_NUMBER >= 0x00140000
-  /* IDN2_TRANSITIONAL implies input NFC encoding */
-  ret = idn2_lookup_u8 ((uint8_t *) src, (uint8_t **) &ascii_encoded, IDN2_NONTRANSITIONAL);
-  if (ret != IDN2_OK)
-    /* fall back to TR46 Transitional mode, max IDNA2003 compatibility */
-    ret = idn2_lookup_u8 ((uint8_t *) src, (uint8_t **) &ascii_encoded, IDN2_TRANSITIONAL);
-
-  if (ret != IDN2_OK)
-    logprintf (LOG_VERBOSE, _("idn_encode failed (%d): %s\n"), ret,
-               quote (idn2_strerror (ret)));
-#else
-  /* we need a conversion to lowercase */
-  lower = u8_tolower ((uint8_t *) src, u8_strlen ((uint8_t *) src) + 1, 0, UNINORM_NFKC, NULL, &len);
-  if (!lower)
-    {
-      logprintf (LOG_VERBOSE, _("Failed to convert to lower: %d: %s\n"),
-                 errno, quote (src));
-      xfree (utf8_encoded);
-      return NULL;
-    }
-
-  if ((ret = idn2_lookup_u8 (lower, (uint8_t **) &ascii_encoded, IDN2_NFC_INPUT)) != IDN2_OK)
-    {
-      logprintf (LOG_VERBOSE, _("idn_encode failed (%d): %s\n"), ret,
-                 quote (idn2_strerror (ret)));
-    }
-
-  xfree (lower);
-#endif
-
-  xfree (utf8_encoded);
-
-  if (ret == IDN2_OK && ascii_encoded)
-    {
-      char *tmp = xstrdup (ascii_encoded);
-      idn2_free (ascii_encoded);
-      ascii_encoded = tmp;
-    }
-
-  return ret == IDN2_OK ? ascii_encoded : NULL;
-}
-
-/* Try to decode an "ASCII encoded" host. Return the new domain in the locale
-   on success or NULL on error. */
-char *
-idn_decode (const char *host)
-{
-/*
-  char *new;
-  int ret;
-
-  ret = idn2_register_u8 (NULL, host, (uint8_t **) &new, 0);
-  if (ret != IDN2_OK)
-    {
-      logprintf (LOG_VERBOSE, _("idn2_register_u8 failed (%d): %s: %s\n"), ret,
-                 quote (idn2_strerror (ret)), host);
-      return NULL;
-    }
-
-  return new;
-*/
-  /* idn2_register_u8() just works label by label.
-   * That is pretty much overhead for just displaying the original ulabels.
-   * To keep at least the debug output format, return a cloned host. */
-  return xstrdup(host);
-}
-
->>>>>>> 60f03342
 /* Try to transcode string str from remote encoding to UTF-8. On success, *new
    contains the transcoded string. *new content is unspecified otherwise. */
 bool
@@ -459,6 +351,14 @@
     }
 }
 
+#else
+static bool
+do_conversion (const char *tocode _GL_UNUSED, const char *fromcode _GL_UNUSED,
+               char const *in_org _GL_UNUSED, size_t inlen _GL_UNUSED, char **out)
+{
+  *out = NULL;
+  return false;
+}
 #endif
 
 #ifdef ENABLE_IRI
@@ -481,7 +381,7 @@
   if (!i->utf8_encode)
     {
       if (!remote_to_utf8 (i, host, &utf8_encoded))
-          return NULL;  /* Nothing to encode or an error occured */
+          return NULL;  /* Nothing to encode or an error occurred */
       src = utf8_encoded;
     }
   else
@@ -489,11 +389,14 @@
 
 #if IDN2_VERSION_NUMBER >= 0x00140000
   /* IDN2_TRANSITIONAL implies input NFC encoding */
-  if ((ret = idn2_lookup_u8 ((uint8_t *) src, (uint8_t **) &ascii_encoded, IDN2_NONTRANSITIONAL)) != IDN2_OK)
-    {
-      logprintf (LOG_VERBOSE, _("idn_encode failed (%d): %s\n"), ret,
-                 quote (idn2_strerror (ret)));
-    }
+  ret = idn2_lookup_u8 ((uint8_t *) src, (uint8_t **) &ascii_encoded, IDN2_NONTRANSITIONAL);
+  if (ret != IDN2_OK)
+    /* fall back to TR46 Transitional mode, max IDNA2003 compatibility */
+    ret = idn2_lookup_u8 ((uint8_t *) src, (uint8_t **) &ascii_encoded, IDN2_TRANSITIONAL);
+
+  if (ret != IDN2_OK)
+    logprintf (LOG_VERBOSE, _("idn_encode failed (%d): %s\n"), ret,
+               quote (idn2_strerror (ret)));
 #else
   /* we need a conversion to lowercase */
   lower = u8_tolower ((uint8_t *) src, u8_strlen ((uint8_t *) src) + 1, 0, UNINORM_NFKC, NULL, &len);
@@ -515,6 +418,13 @@
 #endif
 
   xfree (utf8_encoded);
+
+  if (ret == IDN2_OK && ascii_encoded)
+    {
+      char *tmp = xstrdup (ascii_encoded);
+      idn2_free (ascii_encoded);
+      ascii_encoded = tmp;
+    }
 
   return ret == IDN2_OK ? ascii_encoded : NULL;
 }
