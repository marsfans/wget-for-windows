--- conflicted
+++ resolved
@@ -43,9 +43,6 @@
 #include "utils.h"
 #include "log.h"
 
-<<<<<<< HEAD
-/* This file implement support for "logging".  Logging means printing
-=======
 /* 2005-10-25 SMS.
    VMS log files are often VFC record format, not stream, so fputs() can
    produce multiple records, even when there's no newline terminator in
@@ -59,8 +56,7 @@
 # define FPUTS( s, f) fputs( (s), (f))
 #endif /* def __VMS [else] */
 
-/* This file impplement support for "logging".  Logging means printing
->>>>>>> 7a54d852
+/* This file implements support for "logging".  Logging means printing
    output, plus several additional features:
 
    - Cataloguing output by importance.  You can specify that a log
