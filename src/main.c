/* Command line parsing.
   Copyright (C) 1996, 1997, 1998, 1999, 2000, 2001, 2002, 2003, 2004,
   2005, 2006, 2007, 2008, 2009, 2010, 2011, 2012, 2013, 2014, 2015 Free
   Software Foundation, Inc.

This file is part of GNU Wget.

GNU Wget is free software; you can redistribute it and/or modify
it under the terms of the GNU General Public License as published by
the Free Software Foundation; either version 3 of the License, or
(at your option) any later version.

GNU Wget is distributed in the hope that it will be useful,
but WITHOUT ANY WARRANTY; without even the implied warranty of
MERCHANTABILITY or FITNESS FOR A PARTICULAR PURPOSE.  See the
GNU General Public License for more details.

You should have received a copy of the GNU General Public License
along with Wget.  If not, see <http://www.gnu.org/licenses/>.

Additional permission under GNU GPL version 3 section 7

If you modify this program, or any covered work, by linking or
combining it with the OpenSSL project's OpenSSL library (or a
modified version of that library), containing parts covered by the
terms of the OpenSSL or SSLeay licenses, the Free Software Foundation
grants you additional permission to convey the resulting work.
Corresponding Source for a non-source form of such a combination
shall include the source code for the parts of OpenSSL used as well
as that of the covered work.  */

#include "wget.h"

#include <stdio.h>
#include <stdlib.h>
#include <unistd.h>
#include <string.h>
#include <signal.h>
#include <spawn.h>
#if defined(ENABLE_NLS) || defined(WINDOWS)
# include <locale.h>
#endif
#include <assert.h>
#include <errno.h>
#include <time.h>

#include "exits.h"
#include "utils.h"
#include "init.h"
#include "retr.h"
#include "recur.h"
#include "host.h"
#include "url.h"
#include "progress.h"           /* for progress_handle_sigwinch */
#include "convert.h"
#include "spider.h"
#include "http.h"               /* for save_cookies */
#include "hsts.h"               /* for initializing hsts_store to NULL */
#include "ptimer.h"
#include "warc.h"
#include "version.h"
#include "c-strcase.h"
#include "dirname.h"
#include "xmemdup0.h"
#include <getopt.h>
#include <getpass.h>
#include <quote.h>

#ifdef HAVE_METALINK
# include <metalink/metalink_parser.h>
# include "metalink.h"
#endif

#ifdef WINDOWS
# include <io.h>
# include <fcntl.h>
#ifndef ENABLE_NLS
# include <mbctype.h>
#endif
#endif

#ifdef __VMS
# include "vms.h"
#endif /* __VMS */

#ifndef PATH_SEPARATOR
# define PATH_SEPARATOR '/'
#endif

#ifndef HAVE_ICONV
struct iri dummy_iri;
#endif

#ifdef HAVE_LIBCARES
#include <ares.h>
ares_channel ares;
#else
void *ares;
#endif

struct options opt;

/* defined in version.c */
extern char *system_getrc;
/* Used for --version output in print_version */
#define MAX_CHARS_PER_LINE      72
#define TABULATION              4

const char *exec_name;

/* Number of successfully downloaded URLs */
int numurls = 0;

#ifndef TESTING
/* Initialize I18N/L10N.  That amounts to invoking setlocale, and
   setting up gettext's message catalog using bindtextdomain and
   textdomain.  Does nothing if NLS is disabled or missing.  */

#if defined(SIGHUP) || defined(SIGUSR1)
/* Hangup signal handler.  When wget receives SIGHUP or SIGUSR1, it
   will proceed operation as usual, trying to write into a log file.
   If that is impossible, the output will be turned off.  */

static void
redirect_output_signal (int sig)
{
  const char *signal_name = "WTF?!";

#ifdef SIGHUP
  if (sig == SIGHUP)
    signal_name = "SIGHUP";
#endif
#ifdef SIGUSR1
  if (sig == SIGUSR1)
    signal_name = "SIGUSR1";
#endif

  redirect_output (true,signal_name);
  progress_schedule_redirect ();
  signal (sig, redirect_output_signal);
}
#endif /* defined(SIGHUP) || defined(SIGUSR1) */

static void
i18n_initialize (void)
{
#if defined(WINDOWS) && !defined(ENABLE_NLS)
  char MBCP[8] = "";
  int CP;
#endif

  /* ENABLE_NLS implies existence of functions invoked here.  */
#ifdef ENABLE_NLS
  /* Set the current locale.  */
  setlocale (LC_ALL, "");
  /* Set the text message domain.  */
  bindtextdomain ("wget", LOCALEDIR);
  textdomain ("wget");
#endif /* ENABLE_NLS */

#if defined(WINDOWS) && !defined(ENABLE_NLS)
  CP = _getmbcp(); /* Consider it's different from default. */
  if (CP > 0)
    sprintf(MBCP, ".%d", CP);
  setlocale(LC_ALL, MBCP);
#endif
}

#ifdef HAVE_HSTS
/* make the HSTS store global */
hsts_store_t hsts_store;

static char*
get_hsts_database (void)
{
  char *home;

  if (opt.hsts_file)
    return xstrdup (opt.hsts_file);

  home = home_dir ();
  if (home)
    {
      char *dir = aprintf ("%s/.wget-hsts", home);
      xfree(home);
      return dir;
    }

  return NULL;
}

static void
load_hsts (void)
{
  if (!hsts_store)
    {
      char *filename = get_hsts_database ();

      if (filename)
        {
          DEBUGP (("Reading HSTS entries from %s\n", filename));

          hsts_store = hsts_store_open (filename);

          if (!hsts_store)
            logprintf (LOG_NOTQUIET, "ERROR: could not open HSTS store at '%s'. "
                       "HSTS will be disabled.\n",
                       filename);
        }
      else
        logprintf (LOG_NOTQUIET, "ERROR: could not open HSTS store. HSTS will be disabled.\n");

      xfree (filename);
    }
}

static void
save_hsts (void)
{
  if (hsts_store)
    {
      char *filename = get_hsts_database ();

      if (filename && hsts_store_has_changed (hsts_store))
        {
          DEBUGP (("Saving HSTS entries to %s\n", filename));
          hsts_store_save (hsts_store, filename);
        }

      hsts_store_close (hsts_store);

      xfree (filename);
    }
}
#endif

/* Definition of command-line options. */

_Noreturn static void print_help (void);
_Noreturn static void print_version (void);

#ifdef HAVE_SSL
# define IF_SSL(x) x
#else
# define IF_SSL(x) NULL
#endif

struct cmdline_option {
  const char *long_name;
  char short_name;
  enum {
    OPT_VALUE,
    OPT_BOOLEAN,
    OPT_FUNCALL,
    /* Non-standard options that have to be handled specially in
       main().  */
    OPT__APPEND_OUTPUT,
    OPT__CLOBBER,
    OPT__DONT_REMOVE_LISTING,
    OPT__EXECUTE,
    OPT__NO,
    OPT__PARENT
  } type;
  const void *data;             /* for standard options */
  int argtype;                  /* for non-standard options */
};

static struct cmdline_option option_data[] =
  {
    { "accept", 'A', OPT_VALUE, "accept", -1 },
    { "accept-regex", 0, OPT_VALUE, "acceptregex", -1 },
    { "adjust-extension", 'E', OPT_BOOLEAN, "adjustextension", -1 },
    { "append-output", 'a', OPT__APPEND_OUTPUT, NULL, required_argument },
    { "ask-password", 0, OPT_BOOLEAN, "askpassword", -1 },
    { "auth-no-challenge", 0, OPT_BOOLEAN, "authnochallenge", -1 },
    { "background", 'b', OPT_BOOLEAN, "background", -1 },
    { "backup-converted", 'K', OPT_BOOLEAN, "backupconverted", -1 },
    { "backups", 0, OPT_BOOLEAN, "backups", -1 },
    { "base", 'B', OPT_VALUE, "base", -1 },
    { "bind-address", 0, OPT_VALUE, "bindaddress", -1 },
#ifdef HAVE_LIBCARES
    { "bind-dns-address", 0, OPT_VALUE, "binddnsaddress", -1 },
#endif
    { "body-data", 0, OPT_VALUE, "bodydata", -1 },
    { "body-file", 0, OPT_VALUE, "bodyfile", -1 },
    { IF_SSL ("ca-certificate"), 0, OPT_VALUE, "cacertificate", -1 },
    { IF_SSL ("ca-directory"), 0, OPT_VALUE, "cadirectory", -1 },
    { "cache", 0, OPT_BOOLEAN, "cache", -1 },
    { IF_SSL ("certificate"), 0, OPT_VALUE, "certificate", -1 },
    { IF_SSL ("certificate-type"), 0, OPT_VALUE, "certificatetype", -1 },
    { IF_SSL ("check-certificate"), 0, OPT_BOOLEAN, "checkcertificate", -1 },
    { "clobber", 0, OPT__CLOBBER, NULL, optional_argument },
#ifdef HAVE_LIBZ
    { "compression", 0, OPT_VALUE, "compression", -1 },
#endif
    { "config", 0, OPT_VALUE, "chooseconfig", -1 },
    { "connect-timeout", 0, OPT_VALUE, "connecttimeout", -1 },
    { "continue", 'c', OPT_BOOLEAN, "continue", -1 },
    { "convert-file-only", 0, OPT_BOOLEAN, "convertfileonly", -1 },
    { "convert-links", 'k', OPT_BOOLEAN, "convertlinks", -1 },
    { "content-disposition", 0, OPT_BOOLEAN, "contentdisposition", -1 },
    { "content-on-error", 0, OPT_BOOLEAN, "contentonerror", -1 },
    { "cookies", 0, OPT_BOOLEAN, "cookies", -1 },
    { IF_SSL ("crl-file"), 0, OPT_VALUE, "crlfile", -1 },
    { "cut-dirs", 0, OPT_VALUE, "cutdirs", -1 },
    { "debug", 'd', OPT_BOOLEAN, "debug", -1 },
    { "default-page", 0, OPT_VALUE, "defaultpage", -1 },
    { "delete-after", 0, OPT_BOOLEAN, "deleteafter", -1 },
    { "directories", 0, OPT_BOOLEAN, "dirstruct", -1 },
    { "directory-prefix", 'P', OPT_VALUE, "dirprefix", -1 },
    { "dns-cache", 0, OPT_BOOLEAN, "dnscache", -1 },
#ifdef HAVE_LIBCARES
    { "dns-servers", 0, OPT_VALUE, "dnsservers", -1 },
#endif
    { "dns-timeout", 0, OPT_VALUE, "dnstimeout", -1 },
    { "domains", 'D', OPT_VALUE, "domains", -1 },
    { "dont-remove-listing", 0, OPT__DONT_REMOVE_LISTING, NULL, no_argument },
    { "dot-style", 0, OPT_VALUE, "dotstyle", -1 }, /* deprecated */
    { "egd-file", 0, OPT_VALUE, "egdfile", -1 },
    { "exclude-directories", 'X', OPT_VALUE, "excludedirectories", -1 },
    { "exclude-domains", 0, OPT_VALUE, "excludedomains", -1 },
    { "execute", 'e', OPT__EXECUTE, NULL, required_argument },
    { "follow-ftp", 0, OPT_BOOLEAN, "followftp", -1 },
    { "follow-tags", 0, OPT_VALUE, "followtags", -1 },
    { "force-directories", 'x', OPT_BOOLEAN, "dirstruct", -1 },
    { "force-html", 'F', OPT_BOOLEAN, "forcehtml", -1 },
    { "ftp-password", 0, OPT_VALUE, "ftppassword", -1 },
#ifdef __VMS
    { "ftp-stmlf", 0, OPT_BOOLEAN, "ftpstmlf", -1 },
#endif /* def __VMS */
    { "ftp-user", 0, OPT_VALUE, "ftpuser", -1 },
#ifdef HAVE_SSL
    { "ftps-clear-data-connection", 0, OPT_BOOLEAN, "ftpscleardataconnection", -1 },
    { "ftps-fallback-to-ftp", 0, OPT_BOOLEAN, "ftpsfallbacktoftp", -1 },
    { "ftps-implicit", 0, OPT_BOOLEAN, "ftpsimplicit", -1 },
    { "ftps-resume-ssl", 0, OPT_BOOLEAN, "ftpsresumessl", -1 },
#endif
    { "glob", 0, OPT_BOOLEAN, "glob", -1 },
    { "header", 0, OPT_VALUE, "header", -1 },
    { "help", 'h', OPT_FUNCALL, (void *)print_help, no_argument },
    { "host-directories", 0, OPT_BOOLEAN, "addhostdir", -1 },
#ifdef HAVE_HSTS
    { "hsts", 0, OPT_BOOLEAN, "hsts", -1},
    { "hsts-file", 0, OPT_VALUE, "hstsfile", -1 },
#endif
    { "html-extension", 'E', OPT_BOOLEAN, "adjustextension", -1 }, /* deprecated */
    { "htmlify", 0, OPT_BOOLEAN, "htmlify", -1 },
    { "http-keep-alive", 0, OPT_BOOLEAN, "httpkeepalive", -1 },
    { "http-passwd", 0, OPT_VALUE, "httppassword", -1 }, /* deprecated */
    { "http-password", 0, OPT_VALUE, "httppassword", -1 },
    { "http-user", 0, OPT_VALUE, "httpuser", -1 },
    { IF_SSL ("https-only"), 0, OPT_BOOLEAN, "httpsonly", -1 },
    { "ignore-case", 0, OPT_BOOLEAN, "ignorecase", -1 },
    { "ignore-length", 0, OPT_BOOLEAN, "ignorelength", -1 },
    { "ignore-tags", 0, OPT_VALUE, "ignoretags", -1 },
    { "include-directories", 'I', OPT_VALUE, "includedirectories", -1 },
#ifdef ENABLE_IPV6
    { "inet4-only", '4', OPT_BOOLEAN, "inet4only", -1 },
    { "inet6-only", '6', OPT_BOOLEAN, "inet6only", -1 },
#endif
    { "input-file", 'i', OPT_VALUE, "input", -1 },
#ifdef HAVE_METALINK
    { "input-metalink", 0, OPT_VALUE, "inputmetalink", -1 },
#endif
    { "iri", 0, OPT_BOOLEAN, "iri", -1 },
    { "keep-badhash", 0, OPT_BOOLEAN, "keepbadhash", -1 },
    { "keep-session-cookies", 0, OPT_BOOLEAN, "keepsessioncookies", -1 },
    { "level", 'l', OPT_VALUE, "reclevel", -1 },
    { "limit-rate", 0, OPT_VALUE, "limitrate", -1 },
    { "load-cookies", 0, OPT_VALUE, "loadcookies", -1 },
    { "local-encoding", 0, OPT_VALUE, "localencoding", -1 },
    { "rejected-log", 0, OPT_VALUE, "rejectedlog", -1 },
    { "max-redirect", 0, OPT_VALUE, "maxredirect", -1 },
#ifdef HAVE_METALINK
    { "metalink-index", 0, OPT_VALUE, "metalinkindex", -1 },
    { "metalink-over-http", 0, OPT_BOOLEAN, "metalinkoverhttp", -1 },
#endif
    { "method", 0, OPT_VALUE, "method", -1 },
    { "mirror", 'm', OPT_BOOLEAN, "mirror", -1 },
    { "netrc", 0, OPT_BOOLEAN, "netrc", -1 },
    { "no", 'n', OPT__NO, NULL, required_argument },
    { "no-clobber", 0, OPT_BOOLEAN, "noclobber", -1 },
    { "no-config", 0, OPT_BOOLEAN, "noconfig", -1},
    { "no-parent", 0, OPT_BOOLEAN, "noparent", -1 },
    { "output-document", 'O', OPT_VALUE, "outputdocument", -1 },
    { "output-file", 'o', OPT_VALUE, "logfile", -1 },
    { "page-requisites", 'p', OPT_BOOLEAN, "pagerequisites", -1 },
    { "parent", 0, OPT__PARENT, NULL, optional_argument },
    { "passive-ftp", 0, OPT_BOOLEAN, "passiveftp", -1 },
    { "password", 0, OPT_VALUE, "password", -1 },
    { IF_SSL ("pinnedpubkey"), 0, OPT_VALUE, "pinnedpubkey", -1 },
    { "post-data", 0, OPT_VALUE, "postdata", -1 },
    { "post-file", 0, OPT_VALUE, "postfile", -1 },
    { "prefer-family", 0, OPT_VALUE, "preferfamily", -1 },
#ifdef HAVE_METALINK
    { "preferred-location", 0, OPT_VALUE, "preferredlocation", -1 },
#endif
    { "preserve-permissions", 0, OPT_BOOLEAN, "preservepermissions", -1 },
    { IF_SSL ("private-key"), 0, OPT_VALUE, "privatekey", -1 },
    { IF_SSL ("private-key-type"), 0, OPT_VALUE, "privatekeytype", -1 },
    { "progress", 0, OPT_VALUE, "progress", -1 },
    { "show-progress", 0, OPT_BOOLEAN, "showprogress", -1 },
    { "protocol-directories", 0, OPT_BOOLEAN, "protocoldirectories", -1 },
    { "proxy", 0, OPT_BOOLEAN, "useproxy", -1 },
    { "proxy__compat", 'Y', OPT_VALUE, "useproxy", -1 }, /* back-compatible */
    { "proxy-passwd", 0, OPT_VALUE, "proxypassword", -1 }, /* deprecated */
    { "proxy-password", 0, OPT_VALUE, "proxypassword", -1 },
    { "proxy-user", 0, OPT_VALUE, "proxyuser", -1 },
    { "quiet", 'q', OPT_BOOLEAN, "quiet", -1 },
    { "quota", 'Q', OPT_VALUE, "quota", -1 },
    { "random-file", 0, OPT_VALUE, "randomfile", -1 },
    { "random-wait", 0, OPT_BOOLEAN, "randomwait", -1 },
    { "read-timeout", 0, OPT_VALUE, "readtimeout", -1 },
    { "recursive", 'r', OPT_BOOLEAN, "recursive", -1 },
    { "referer", 0, OPT_VALUE, "referer", -1 },
    { "regex-type", 0, OPT_VALUE, "regextype", -1 },
    { "reject", 'R', OPT_VALUE, "reject", -1 },
    { "reject-regex", 0, OPT_VALUE, "rejectregex", -1 },
    { "relative", 'L', OPT_BOOLEAN, "relativeonly", -1 },
    { "remote-encoding", 0, OPT_VALUE, "remoteencoding", -1 },
    { "remove-listing", 0, OPT_BOOLEAN, "removelisting", -1 },
    { "report-speed", 0, OPT_BOOLEAN, "reportspeed", -1 },
    { "restrict-file-names", 0, OPT_BOOLEAN, "restrictfilenames", -1 },
    { "retr-symlinks", 0, OPT_BOOLEAN, "retrsymlinks", -1 },
    { "retry-connrefused", 0, OPT_BOOLEAN, "retryconnrefused", -1 },
    { "retry-on-http-error", 0, OPT_VALUE, "retryonhttperror", -1 },
    { "save-cookies", 0, OPT_VALUE, "savecookies", -1 },
    { "save-headers", 0, OPT_BOOLEAN, "saveheaders", -1 },
    { IF_SSL ("secure-protocol"), 0, OPT_VALUE, "secureprotocol", -1 },
    { "server-response", 'S', OPT_BOOLEAN, "serverresponse", -1 },
    { "span-hosts", 'H', OPT_BOOLEAN, "spanhosts", -1 },
    { "spider", 0, OPT_BOOLEAN, "spider", -1 },
    { "start-pos", 0, OPT_VALUE, "startpos", -1 },
    { "strict-comments", 0, OPT_BOOLEAN, "strictcomments", -1 },
    { "timeout", 'T', OPT_VALUE, "timeout", -1 },
    { "timestamping", 'N', OPT_BOOLEAN, "timestamping", -1 },
    { "if-modified-since", 0, OPT_BOOLEAN, "ifmodifiedsince", -1 },
    { "tries", 't', OPT_VALUE, "tries", -1 },
    { "unlink", 0, OPT_BOOLEAN, "unlink", -1 },
    { "trust-server-names", 0, OPT_BOOLEAN, "trustservernames", -1 },
    { "use-askpass", 0, OPT_VALUE, "useaskpass", -1},
    { "use-server-timestamps", 0, OPT_BOOLEAN, "useservertimestamps", -1 },
    { "user", 0, OPT_VALUE, "user", -1 },
    { "user-agent", 'U', OPT_VALUE, "useragent", -1 },
    { "verbose", 'v', OPT_BOOLEAN, "verbose", -1 },
    { "version", 'V', OPT_FUNCALL, (void *) print_version, no_argument },
    { "wait", 'w', OPT_VALUE, "wait", -1 },
    { "waitretry", 0, OPT_VALUE, "waitretry", -1 },
    { "warc-cdx", 0, OPT_BOOLEAN, "warccdx", -1 },
#ifdef HAVE_LIBZ
    { "warc-compression", 0, OPT_BOOLEAN, "warccompression", -1 },
#endif
    { "warc-dedup", 0, OPT_VALUE, "warccdxdedup", -1 },
    { "warc-digests", 0, OPT_BOOLEAN, "warcdigests", -1 },
    { "warc-file", 0, OPT_VALUE, "warcfile", -1 },
    { "warc-header", 0, OPT_VALUE, "warcheader", -1 },
    { "warc-keep-log", 0, OPT_BOOLEAN, "warckeeplog", -1 },
    { "warc-max-size", 0, OPT_VALUE, "warcmaxsize", -1 },
    { "warc-tempdir", 0, OPT_VALUE, "warctempdir", -1 },
#ifdef USE_WATT32
    { "wdebug", 0, OPT_BOOLEAN, "wdebug", -1 },
#endif
#ifdef ENABLE_XATTR
    { "xattr", 0, OPT_BOOLEAN, "xattr", -1 },
#endif
  };

#undef IF_SSL

/* Return a string that contains S with "no-" prepended.  The string
   is NUL-terminated and allocated off static storage at Wget
   startup.  */

static char *
no_prefix (const char *s)
{
  static char buffer[2048];
  static char *p = buffer;

  char *cp = p;
  int size = 3 + strlen (s) + 1;  /* "no-STRING\0" */
  assert(p + size <= buffer + sizeof (buffer));

  cp[0] = 'n', cp[1] = 'o', cp[2] = '-';
  strcpy (cp + 3, s);
  p += size;
  return cp;
}

/* The arguments that that main passes to getopt_long. */
static struct option long_options[2 * countof (option_data) + 1];
static char short_options[128];

/* Mapping between short option chars and option_data indices. */
static unsigned char optmap[96];

/* Marker for `--no-FOO' values in long_options.  */
#define BOOLEAN_NEG_MARKER 1024

/* Initialize the long_options array used by getopt_long from the data
   in option_data.  */

static void
init_switches (void)
{
  char *p = short_options;
  size_t i, o = 0;
  for (i = 0; i < countof (option_data); i++)
    {
      struct cmdline_option *cmdopt = &option_data[i];
      struct option *longopt;

      if (!cmdopt->long_name)
        /* The option is disabled. */
        continue;

      longopt = &long_options[o++];
      longopt->name = cmdopt->long_name;
      longopt->val = i;
      if (cmdopt->short_name)
        {
          *p++ = cmdopt->short_name;
          optmap[cmdopt->short_name - 32] = longopt - long_options;
        }
      switch (cmdopt->type)
        {
        case OPT_VALUE:
          longopt->has_arg = required_argument;
          if (cmdopt->short_name)
            *p++ = ':';
          break;
        case OPT_BOOLEAN:
          /* Specify an optional argument for long options, so that
             --option=off works the same as --no-option, for
             compatibility with pre-1.10 Wget.  However, don't specify
             optional arguments short-option booleans because they
             prevent combining of short options.  */
          longopt->has_arg = optional_argument;
          /* For Boolean options, add the "--no-FOO" variant, which is
             identical to "--foo", except it has opposite meaning and
             it doesn't allow an argument.  */
          longopt = &long_options[o++];
          longopt->name = no_prefix (cmdopt->long_name);
          longopt->has_arg = no_argument;
          /* Mask the value so we'll be able to recognize that we're
             dealing with the false value.  */
          longopt->val = i | BOOLEAN_NEG_MARKER;
          break;
        default:
          assert (cmdopt->argtype != -1);
          longopt->has_arg = cmdopt->argtype;
          if (cmdopt->short_name)
            {
              if (longopt->has_arg == required_argument)
                *p++ = ':';
              /* Don't handle optional_argument */
            }
        }
    }
  /* Terminate short_options. */
  *p = '\0';
  /* No need for xzero(long_options[o]) because its storage is static
     and it will be zeroed by default.  */
  assert (o <= countof (long_options));
}

/* Print the usage message.  */
static int
print_usage (int error)
{
  return fprintf (error ? stderr : stdout,
                  _("Usage: %s [OPTION]... [URL]...\n"), exec_name);
}

/* Print the help message, describing all the available options.  If
   you add an option, be sure to update this list.  */
_Noreturn static void
print_help (void)
{
  /* We split the help text this way to ease translation of individual
     entries.  */
  static const char *help[] = {
    "\n",
    N_("\
Mandatory arguments to long options are mandatory for short options too.\n\n"),
    N_("\
Startup:\n"),
    N_("\
  -V,  --version                   display the version of Wget and exit\n"),
    N_("\
  -h,  --help                      print this help\n"),
    N_("\
  -b,  --background                go to background after startup\n"),
    N_("\
  -e,  --execute=COMMAND           execute a `.wgetrc'-style command\n"),
    "\n",

    N_("\
Logging and input file:\n"),
    N_("\
  -o,  --output-file=FILE          log messages to FILE\n"),
    N_("\
  -a,  --append-output=FILE        append messages to FILE\n"),
#ifdef ENABLE_DEBUG
    N_("\
  -d,  --debug                     print lots of debugging information\n"),
#endif
#ifdef USE_WATT32
    N_("\
       --wdebug                    print Watt-32 debug output\n"),
#endif
    N_("\
  -q,  --quiet                     quiet (no output)\n"),
    N_("\
  -v,  --verbose                   be verbose (this is the default)\n"),
    N_("\
  -nv, --no-verbose                turn off verboseness, without being quiet\n"),
    N_("\
       --report-speed=TYPE         output bandwidth as TYPE.  TYPE can be bits\n"),
    N_("\
  -i,  --input-file=FILE           download URLs found in local or external FILE\n"),
#ifdef HAVE_METALINK
    N_("\
       --input-metalink=FILE       download files covered in local Metalink FILE\n"),
#endif
    N_("\
  -F,  --force-html                treat input file as HTML\n"),
    N_("\
  -B,  --base=URL                  resolves HTML input-file links (-i -F)\n\
                                     relative to URL\n"),
    N_("\
       --config=FILE               specify config file to use\n"),
    N_("\
       --no-config                 do not read any config file\n"),
    N_("\
       --rejected-log=FILE         log reasons for URL rejection to FILE\n"),
    "\n",

    N_("\
Download:\n"),
    N_("\
  -t,  --tries=NUMBER              set number of retries to NUMBER (0 unlimits)\n"),
    N_("\
       --retry-connrefused         retry even if connection is refused\n"),
    N_("\
  -O,  --output-document=FILE      write documents to FILE\n"),
    N_("\
  -nc, --no-clobber                skip downloads that would download to\n\
                                     existing files (overwriting them)\n"),
    N_("\
       --no-netrc                  don't try to obtain credentials from .netrc\n"),
    N_("\
  -c,  --continue                  resume getting a partially-downloaded file\n"),
    N_("\
       --start-pos=OFFSET          start downloading from zero-based position OFFSET\n"),
    N_("\
       --progress=TYPE             select progress gauge type\n"),
    N_("\
       --show-progress             display the progress bar in any verbosity mode\n"),
    N_("\
  -N,  --timestamping              don't re-retrieve files unless newer than\n\
                                     local\n"),
    N_("\
       --no-if-modified-since      don't use conditional if-modified-since get\n\
                                     requests in timestamping mode\n"),
    N_("\
       --no-use-server-timestamps  don't set the local file's timestamp by\n\
                                     the one on the server\n"),
    N_("\
  -S,  --server-response           print server response\n"),
    N_("\
       --spider                    don't download anything\n"),
    N_("\
  -T,  --timeout=SECONDS           set all timeout values to SECONDS\n"),
#ifdef HAVE_LIBCARES
    N_("\
       --dns-servers=ADDRESSES     list of DNS servers to query (comma separated)\n"),
    N_("\
       --bind-dns-address=ADDRESS  bind DNS resolver to ADDRESS (hostname or IP) on local host\n"),
#endif
    N_("\
       --dns-timeout=SECS          set the DNS lookup timeout to SECS\n"),
    N_("\
       --connect-timeout=SECS      set the connect timeout to SECS\n"),
    N_("\
       --read-timeout=SECS         set the read timeout to SECS\n"),
    N_("\
  -w,  --wait=SECONDS              wait SECONDS between retrievals\n"),
    N_("\
       --waitretry=SECONDS         wait 1..SECONDS between retries of a retrieval\n"),
    N_("\
       --random-wait               wait from 0.5*WAIT...1.5*WAIT secs between retrievals\n"),
    N_("\
       --no-proxy                  explicitly turn off proxy\n"),
    N_("\
  -Q,  --quota=NUMBER              set retrieval quota to NUMBER\n"),
    N_("\
       --bind-address=ADDRESS      bind to ADDRESS (hostname or IP) on local host\n"),
    N_("\
       --limit-rate=RATE           limit download rate to RATE\n"),
    N_("\
       --no-dns-cache              disable caching DNS lookups\n"),
    N_("\
       --restrict-file-names=OS    restrict chars in file names to ones OS allows\n"),
    N_("\
       --ignore-case               ignore case when matching files/directories\n"),
#ifdef ENABLE_IPV6
    N_("\
  -4,  --inet4-only                connect only to IPv4 addresses\n"),
    N_("\
  -6,  --inet6-only                connect only to IPv6 addresses\n"),
    N_("\
       --prefer-family=FAMILY      connect first to addresses of specified family,\n\
                                     one of IPv6, IPv4, or none\n"),
#endif
    N_("\
       --user=USER                 set both ftp and http user to USER\n"),
    N_("\
       --password=PASS             set both ftp and http password to PASS\n"),
    N_("\
       --ask-password              prompt for passwords\n"),
    N_("\
       --use-askpass=COMMAND       specify credential handler for requesting \n\
                                     username and password.  If no COMMAND is \n\
                                     specified the WGET_ASKPASS or the SSH_ASKPASS \n\
                                     environment variable is used.\n"),
    N_("\
       --no-iri                    turn off IRI support\n"),
    N_("\
       --local-encoding=ENC        use ENC as the local encoding for IRIs\n"),
    N_("\
       --remote-encoding=ENC       use ENC as the default remote encoding\n"),
    N_("\
       --unlink                    remove file before clobber\n"),
#ifdef HAVE_METALINK
    N_("\
       --keep-badhash              keep files with checksum mismatch (append .badhash)\n"),
    N_("\
       --metalink-index=NUMBER     Metalink application/metalink4+xml metaurl ordinal NUMBER\n"),
    N_("\
       --metalink-over-http        use Metalink metadata from HTTP response headers\n"),
    N_("\
       --preferred-location        preferred location for Metalink resources\n"),
#endif
#ifdef ENABLE_XATTR
    N_("\
       --no-xattr                  turn off storage of metadata in extended file attributes\n"),
#endif
    "\n",

    N_("\
Directories:\n"),
    N_("\
  -nd, --no-directories            don't create directories\n"),
    N_("\
  -x,  --force-directories         force creation of directories\n"),
    N_("\
  -nH, --no-host-directories       don't create host directories\n"),
    N_("\
       --protocol-directories      use protocol name in directories\n"),
    N_("\
  -P,  --directory-prefix=PREFIX   save files to PREFIX/..\n"),
    N_("\
       --cut-dirs=NUMBER           ignore NUMBER remote directory components\n"),
    "\n",

    N_("\
HTTP options:\n"),
    N_("\
       --http-user=USER            set http user to USER\n"),
    N_("\
       --http-password=PASS        set http password to PASS\n"),
    N_("\
       --no-cache                  disallow server-cached data\n"),
    N_ ("\
       --default-page=NAME         change the default page name (normally\n\
                                     this is 'index.html'.)\n"),
    N_("\
  -E,  --adjust-extension          save HTML/CSS documents with proper extensions\n"),
    N_("\
       --ignore-length             ignore 'Content-Length' header field\n"),
    N_("\
       --header=STRING             insert STRING among the headers\n"),
#ifdef HAVE_LIBZ
    N_("\
       --compression=TYPE          choose compression, one of auto, gzip and none\n"),
#endif
    N_("\
       --max-redirect              maximum redirections allowed per page\n"),
    N_("\
       --proxy-user=USER           set USER as proxy username\n"),
    N_("\
       --proxy-password=PASS       set PASS as proxy password\n"),
    N_("\
       --referer=URL               include 'Referer: URL' header in HTTP request\n"),
    N_("\
       --save-headers              save the HTTP headers to file\n"),
    N_("\
  -U,  --user-agent=AGENT          identify as AGENT instead of Wget/VERSION\n"),
    N_("\
       --no-http-keep-alive        disable HTTP keep-alive (persistent connections)\n"),
    N_("\
       --no-cookies                don't use cookies\n"),
    N_("\
       --load-cookies=FILE         load cookies from FILE before session\n"),
    N_("\
       --save-cookies=FILE         save cookies to FILE after session\n"),
    N_("\
       --keep-session-cookies      load and save session (non-permanent) cookies\n"),
    N_("\
       --post-data=STRING          use the POST method; send STRING as the data\n"),
    N_("\
       --post-file=FILE            use the POST method; send contents of FILE\n"),
    N_("\
       --method=HTTPMethod         use method \"HTTPMethod\" in the request\n"),
    N_("\
       --body-data=STRING          send STRING as data. --method MUST be set\n"),
    N_("\
       --body-file=FILE            send contents of FILE. --method MUST be set\n"),
    N_("\
       --content-disposition       honor the Content-Disposition header when\n\
                                     choosing local file names (EXPERIMENTAL)\n"),
    N_("\
       --content-on-error          output the received content on server errors\n"),
    N_("\
       --auth-no-challenge         send Basic HTTP authentication information\n\
                                     without first waiting for the server's\n\
                                     challenge\n"),
    "\n",

#ifdef HAVE_SSL
    N_("\
HTTPS (SSL/TLS) options:\n"),
    N_("\
       --secure-protocol=PR        choose secure protocol, one of auto, SSLv2,\n\
                                     SSLv3, TLSv1, TLSv1_1, TLSv1_2 and PFS\n"),
    N_("\
       --https-only                only follow secure HTTPS links\n"),
    N_("\
       --no-check-certificate      don't validate the server's certificate\n"),
    N_("\
       --certificate=FILE          client certificate file\n"),
    N_("\
       --certificate-type=TYPE     client certificate type, PEM or DER\n"),
    N_("\
       --private-key=FILE          private key file\n"),
    N_("\
       --private-key-type=TYPE     private key type, PEM or DER\n"),
    N_("\
       --ca-certificate=FILE       file with the bundle of CAs\n"),
    N_("\
       --ca-directory=DIR          directory where hash list of CAs is stored\n"),
    N_("\
       --crl-file=FILE             file with bundle of CRLs\n"),
    N_("\
       --pinnedpubkey=FILE/HASHES  Public key (PEM/DER) file, or any number\n\
                                   of base64 encoded sha256 hashes preceded by\n\
                                   \'sha256//\' and separated by \';\', to verify\n\
                                   peer against\n"),
#if defined(HAVE_LIBSSL) || defined(HAVE_LIBSSL32)
    N_("\
       --random-file=FILE          file with random data for seeding the SSL PRNG\n"),
#endif
#if (defined(HAVE_LIBSSL) || defined(HAVE_LIBSSL32)) && defined(HAVE_RAND_EGD)
    N_("\
       --egd-file=FILE             file naming the EGD socket with random data\n"),
#endif
    "\n",
#endif /* HAVE_SSL */

#ifdef HAVE_HSTS
    N_("\
HSTS options:\n"),
    N_("\
       --no-hsts                   disable HSTS\n"),
    N_("\
       --hsts-file                 path of HSTS database (will override default)\n"),
    "\n",
#endif

    N_("\
FTP options:\n"),
#ifdef __VMS
    N_("\
       --ftp-stmlf                 use Stream_LF format for all binary FTP files\n"),
#endif /* def __VMS */
    N_("\
       --ftp-user=USER             set ftp user to USER\n"),
    N_("\
       --ftp-password=PASS         set ftp password to PASS\n"),
    N_("\
       --no-remove-listing         don't remove '.listing' files\n"),
    N_("\
       --no-glob                   turn off FTP file name globbing\n"),
    N_("\
       --no-passive-ftp            disable the \"passive\" transfer mode\n"),
    N_("\
       --preserve-permissions      preserve remote file permissions\n"),
    N_("\
       --retr-symlinks             when recursing, get linked-to files (not dir)\n"),
    "\n",

#ifdef HAVE_SSL
    N_("\
FTPS options:\n"),
    N_("\
       --ftps-implicit                 use implicit FTPS (default port is 990)\n"),
    N_("\
       --ftps-resume-ssl               resume the SSL/TLS session started in the control connection when\n"
        "                                         opening a data connection\n"),
    N_("\
       --ftps-clear-data-connection    cipher the control channel only; all the data will be in plaintext\n"),
    N_("\
       --ftps-fallback-to-ftp          fall back to FTP if FTPS is not supported in the target server\n"),
#endif

    N_("\
WARC options:\n"),
    N_("\
       --warc-file=FILENAME        save request/response data to a .warc.gz file\n"),
    N_("\
       --warc-header=STRING        insert STRING into the warcinfo record\n"),
    N_("\
       --warc-max-size=NUMBER      set maximum size of WARC files to NUMBER\n"),
    N_("\
       --warc-cdx                  write CDX index files\n"),
    N_("\
       --warc-dedup=FILENAME       do not store records listed in this CDX file\n"),
#ifdef HAVE_LIBZ
    N_("\
       --no-warc-compression       do not compress WARC files with GZIP\n"),
#endif
    N_("\
       --no-warc-digests           do not calculate SHA1 digests\n"),
    N_("\
       --no-warc-keep-log          do not store the log file in a WARC record\n"),
    N_("\
       --warc-tempdir=DIRECTORY    location for temporary files created by the\n\
                                     WARC writer\n"),
    "\n",

    N_("\
Recursive download:\n"),
    N_("\
  -r,  --recursive                 specify recursive download\n"),
    N_("\
  -l,  --level=NUMBER              maximum recursion depth (inf or 0 for infinite)\n"),
    N_("\
       --delete-after              delete files locally after downloading them\n"),
    N_("\
  -k,  --convert-links             make links in downloaded HTML or CSS point to\n\
                                     local files\n"),
    N_("\
       --convert-file-only         convert the file part of the URLs only (usually known as the basename)\n"),
    N_("\
       --backups=N                 before writing file X, rotate up to N backup files\n"),

#ifdef __VMS
    N_("\
  -K,  --backup-converted          before converting file X, back up as X_orig\n"),
#else /* def __VMS */
    N_("\
  -K,  --backup-converted          before converting file X, back up as X.orig\n"),
#endif /* def __VMS [else] */
    N_("\
  -m,  --mirror                    shortcut for -N -r -l inf --no-remove-listing\n"),
    N_("\
  -p,  --page-requisites           get all images, etc. needed to display HTML page\n"),
    N_("\
       --strict-comments           turn on strict (SGML) handling of HTML comments\n"),
    "\n",

    N_("\
Recursive accept/reject:\n"),
    N_("\
  -A,  --accept=LIST               comma-separated list of accepted extensions\n"),
    N_("\
  -R,  --reject=LIST               comma-separated list of rejected extensions\n"),
    N_("\
       --accept-regex=REGEX        regex matching accepted URLs\n"),
    N_("\
       --reject-regex=REGEX        regex matching rejected URLs\n"),
#ifdef HAVE_LIBPCRE
    N_("\
       --regex-type=TYPE           regex type (posix|pcre)\n"),
#else
    N_("\
       --regex-type=TYPE           regex type (posix)\n"),
#endif
    N_("\
  -D,  --domains=LIST              comma-separated list of accepted domains\n"),
    N_("\
       --exclude-domains=LIST      comma-separated list of rejected domains\n"),
    N_("\
       --follow-ftp                follow FTP links from HTML documents\n"),
    N_("\
       --follow-tags=LIST          comma-separated list of followed HTML tags\n"),
    N_("\
       --ignore-tags=LIST          comma-separated list of ignored HTML tags\n"),
    N_("\
  -H,  --span-hosts                go to foreign hosts when recursive\n"),
    N_("\
  -L,  --relative                  follow relative links only\n"),
    N_("\
  -I,  --include-directories=LIST  list of allowed directories\n"),
    N_("\
       --trust-server-names        use the name specified by the redirection\n\
                                     URL's last component\n"),
    N_("\
  -X,  --exclude-directories=LIST  list of excluded directories\n"),
    N_("\
  -np, --no-parent                 don't ascend to the parent directory\n"),
    "\n",
    N_("Mail bug reports and suggestions to <bug-wget@gnu.org>\n")
  };

  size_t i;

  if (printf (_("GNU Wget %s, a non-interactive network retriever.\n"),
              version_string) < 0)
    exit (WGET_EXIT_IO_FAIL);
  if (print_usage (0) < 0)
    exit (WGET_EXIT_IO_FAIL);

  for (i = 0; i < countof (help); i++)
    if (fputs (_(help[i]), stdout) < 0)
      exit (WGET_EXIT_IO_FAIL);

  exit (WGET_EXIT_SUCCESS);
}

/* Return a human-readable printed representation of INTERVAL,
   measured in seconds.  */

static char *
secs_to_human_time (double interval)
{
  static char buf[32];
  int secs = (int) (interval + 0.5);
  int hours, mins, days;

  days = secs / 86400, secs %= 86400;
  hours = secs / 3600, secs %= 3600;
  mins = secs / 60, secs %= 60;

  if (days)
    sprintf (buf, "%dd %dh %dm %ds", days, hours, mins, secs);
  else if (hours)
    sprintf (buf, "%dh %dm %ds", hours, mins, secs);
  else if (mins)
    sprintf (buf, "%dm %ds", mins, secs);
  else
    sprintf (buf, "%ss", print_decimal (interval));

  return buf;
}

static char *
prompt_for_password (void)
{
  if (opt.user)
    fprintf (stderr, _("Password for user %s: "), quote (opt.user));
  else
    fprintf (stderr, _("Password: "));
  return getpass("");
}


/* Execute external application opt.use_askpass */
static void
run_use_askpass (char *question, char **answer)
{
  char tmp[1024];
  pid_t pid;
  int status;
  int com[2];
  ssize_t bytes = 0;
  char *argv[3], *p;
  posix_spawn_file_actions_t fa;

  if (pipe (com) == -1)
    {
      fprintf (stderr, _("Cannot create pipe\n"));
      exit (WGET_EXIT_GENERIC_ERROR);
    }

  status = posix_spawn_file_actions_init (&fa);
  if (status)
    {
      fprintf (stderr,
              _("Error initializing spawn file actions for use-askpass: %d\n"),
              status);
      exit (WGET_EXIT_GENERIC_ERROR);
    }

  status = posix_spawn_file_actions_adddup2 (&fa, com[1], STDOUT_FILENO);
  if (status)
    {
      fprintf (stderr,
              _("Error setting spawn file actions for use-askpass: %d\n"),
              status);
      exit (WGET_EXIT_GENERIC_ERROR);
    }

  /* C89 initializer lists must be computable at load time,
   * thus this explicit initialization. */
  argv[0] = opt.use_askpass;
  argv[1] = question;
  argv[2] = NULL;

  status = posix_spawnp (&pid, opt.use_askpass, &fa, NULL, argv, environ);
  if (status)
    {
      fprintf (stderr, "Error spawning %s: %d\n", opt.use_askpass, status);
      exit (WGET_EXIT_GENERIC_ERROR);
    }

  /* Parent process reads from child. */
  close (com[1]);
  bytes = read (com[0], tmp, sizeof (tmp) - 1);
  if (bytes <= 0)
    {
      fprintf (stderr,
              _("Error reading response from command \"%s %s\": %s\n"),
              opt.use_askpass, question, strerror (errno));
      exit (WGET_EXIT_GENERIC_ERROR);
    }

  /* Make sure there is a trailing 0 */
  tmp[bytes] = '\0';

  /* Remove a possible new line */
  if ((p = strpbrk (tmp, "\r\n")))
    bytes = p - tmp;

  *answer = xmemdup0 (tmp, bytes);
}

/* set the user name and password*/
static void
use_askpass (struct url *u)
{
  static char question[1024];

  if (u->user == NULL || u->user[0] == '\0')
    {
      snprintf (question, sizeof (question),  _("Username for '%s%s': "),
                scheme_leading_string(u->scheme), u->host);
      /* Prompt for username */
      run_use_askpass (question, &u->user);
      if (opt.recursive)
        opt.user = xstrdup (u->user);
    }

  if (u->passwd == NULL || u->passwd[0] == '\0')
    {
      snprintf(question, sizeof (question), _("Password for '%s%s@%s': "),
               scheme_leading_string (u->scheme), u->user, u->host);
      /* Prompt for password */
      run_use_askpass (question, &u->passwd);
      if (opt.recursive)
        opt.passwd = xstrdup (u->passwd);
    }
}
/* Function that prints the line argument while limiting it
   to at most line_length. prefix is printed on the first line
   and an appropriate number of spaces are added on subsequent
   lines.*/
static int
format_and_print_line (const char *prefix, const char *line,
                       int line_length)
{
  int remaining_chars;
  char *line_dup, *token;

  assert (prefix != NULL);
  assert (line != NULL);
  assert (line_length > TABULATION);

  line_dup = xstrdup (line);

  if (printf ("%s", prefix) < 0)
    {
      xfree (line_dup);
      return -1;
    }

  /* Wrap to new line after prefix. */
  remaining_chars = 0;

  /* We break on spaces. */
  token = strtok (line_dup, " ");
  while (token != NULL)
    {
      /* If however a token is much larger than the maximum
         line length, all bets are off and we simply print the
         token on the next line. */
      if (remaining_chars <= (int) strlen (token))
        {
          if (printf ("\n%*c", TABULATION, ' ') < 0)
            {
              xfree (line_dup);
              return -1;
            }
          remaining_chars = line_length - TABULATION;
        }
      if (printf ("%s ", token) < 0)
        {
          xfree (line_dup);
          return -1;
        }
      remaining_chars -= strlen (token) + 1;  /* account for " " */
      token = strtok (NULL, " ");
    }

  if (printf ("\n") < 0)
    {
      xfree (line_dup);
      return -1;
    }

  xfree (line_dup);
  return 0;
}

_Noreturn static void
print_version (void)
{
  const char *wgetrc_title  = _("Wgetrc: ");
  const char *locale_title  = _("Locale: ");
  const char *compile_title = _("Compile: ");
  const char *link_title    = _("Link: ");
  char *env_wgetrc, *user_wgetrc;
  int i;

  if (printf (_("GNU Wget %s built on %s.\n\n"), version_string, OS_TYPE) < 0)
    exit (WGET_EXIT_IO_FAIL);

  for (i = 0; compiled_features[i] != NULL; )
    {
      int line_length = MAX_CHARS_PER_LINE;
      while ((line_length > 0) && (compiled_features[i] != NULL))
        {
          if (printf ("%s ", compiled_features[i]) < 0)
            exit (WGET_EXIT_IO_FAIL);
          line_length -= strlen (compiled_features[i]) + 2;
          i++;
        }
      if (printf ("\n") < 0)
        exit (WGET_EXIT_IO_FAIL);
    }
  if (printf ("\n") < 0)
    exit (WGET_EXIT_IO_FAIL);

  /* Handle the case when $WGETRC is unset and $HOME/.wgetrc is
     absent. */
  if (printf ("%s\n", wgetrc_title) < 0)
    exit (WGET_EXIT_IO_FAIL);

  env_wgetrc = wgetrc_env_file_name ();
  if (env_wgetrc && *env_wgetrc)
    {
      if (printf (_("    %s (env)\n"), env_wgetrc) < 0)
        exit (WGET_EXIT_IO_FAIL);
      xfree (env_wgetrc);
    }
  user_wgetrc = wgetrc_user_file_name ();
  if (user_wgetrc)
    {
      if (printf (_("    %s (user)\n"), user_wgetrc) < 0)
        exit (WGET_EXIT_IO_FAIL);
      xfree (user_wgetrc);
    }
#ifdef SYSTEM_WGETRC
  if (printf (_("    %s (system)\n"), SYSTEM_WGETRC) < 0)
    exit (WGET_EXIT_IO_FAIL);
#endif

#ifdef ENABLE_NLS
  if (format_and_print_line (locale_title,
                             LOCALEDIR,
                             MAX_CHARS_PER_LINE) < 0)
    exit (WGET_EXIT_IO_FAIL);
#endif /* def ENABLE_NLS */

  if (compilation_string != NULL)
    if (format_and_print_line (compile_title,
                               compilation_string,
                               MAX_CHARS_PER_LINE) < 0)
      exit (WGET_EXIT_IO_FAIL);

  if (link_string != NULL)
    if (format_and_print_line (link_title,
                               link_string,
                               MAX_CHARS_PER_LINE) < 0)
      exit (WGET_EXIT_IO_FAIL);

  if (printf ("\n") < 0)
    exit (WGET_EXIT_IO_FAIL);

  /* TRANSLATORS: When available, an actual copyright character
     (circle-c) should be used in preference to "(C)". */
  if (printf (_("\
Copyright (C) %s Free Software Foundation, Inc.\n"), "2015") < 0)
    exit (WGET_EXIT_IO_FAIL);
  if (fputs (_("\
License GPLv3+: GNU GPL version 3 or later\n\
<http://www.gnu.org/licenses/gpl.html>.\n\
This is free software: you are free to change and redistribute it.\n\
There is NO WARRANTY, to the extent permitted by law.\n"), stdout) < 0)
    exit (WGET_EXIT_IO_FAIL);
  /* TRANSLATORS: When available, please use the proper diacritics for
     names such as this one. See en_US.po for reference. */
  if (fputs (_("\nOriginally written by Hrvoje Niksic <hniksic@xemacs.org>.\n"),
             stdout) < 0)
    exit (WGET_EXIT_IO_FAIL);
  if (fputs (_("Please send bug reports and questions to <bug-wget@gnu.org>.\n"),
             stdout) < 0)
    exit (WGET_EXIT_IO_FAIL);

  exit (WGET_EXIT_SUCCESS);
}

const char *program_name; /* Needed by lib/error.c. */
const char *program_argstring; /* Needed by wget_warc.c. */

int
main (int argc, char **argv)
{
  char **url, **t, *p;
  int i, ret, longindex;
  int nurl;
  int retconf;
  int argstring_length;
  bool use_userconfig = false;
  bool noconfig = false;
  bool append_to_log = false;

  struct ptimer *timer = ptimer_new ();
  double start_time = ptimer_measure (timer);

  total_downloaded_bytes = 0;
  program_name = argv[0];

  i18n_initialize ();

  /* Construct the name of the executable, without the directory part.  */
#ifdef __VMS
  /* On VMS, lose the "dev:[dir]" prefix and the ".EXE;nnn" suffix. */
  exec_name = vms_basename (argv[0]);
#else /* def __VMS */
  exec_name = base_name (argv[0]);
#endif /* def __VMS [else] */

#ifdef WINDOWS
  /* Drop extension (typically .EXE) from executable filename. */
  windows_main ((char **) &exec_name);
#endif

  /* Construct the arguments string. */
  for (argstring_length = 1, i = 1; i < argc; i++)
    argstring_length += strlen (argv[i]) + 3 + 1;
  program_argstring = p = malloc (argstring_length);
  if (p == NULL)
    {
      fprintf (stderr, _("Memory allocation problem\n"));
      exit (WGET_EXIT_PARSE_ERROR);
    }
  for (i = 1; i < argc; i++)
    {
      int arglen;

      *p++ = '"';
      arglen = strlen (argv[i]);
      memcpy (p, argv[i], arglen);
      p += arglen;
      *p++ = '"';
      *p++ = ' ';
    }
  *p = '\0';

  /* Load the hard-coded defaults.  */
  defaults ();

  init_switches ();

  /* This separate getopt_long is needed to find the user config file
     option ("--config") and parse it before the other user options. */
  longindex = -1;

  while ((retconf = getopt_long (argc, argv,
                                short_options, long_options, &longindex)) != -1)
    {
      int confval;
      struct cmdline_option *config_opt;

      /* There is no short option for "--config". */
      if (longindex >= 0)
        {
          confval = long_options[longindex].val;
          config_opt = &option_data[confval & ~BOOLEAN_NEG_MARKER];
          if (strcmp (config_opt->long_name, "no-config") == 0)
            {
              noconfig = true;
              break;
            }
          else if (strcmp (config_opt->long_name, "config") == 0)
            {
              file_stats_t flstats;
              use_userconfig = true;
              memset(&flstats, 0, sizeof(flstats));
              if (file_exists_p(optarg, &flstats) && run_wgetrc (optarg, &flstats))
                break;
              else
                {
                  fprintf (stderr, _("Exiting due to error in %s\n"), optarg);
                  exit (WGET_EXIT_PARSE_ERROR);
                }
            }
        }
    }

  /* If the user did not specify a config, read the system wgetrc and ~/.wgetrc. */
  if (noconfig == false && use_userconfig == false)
    initialize ();

  opterr = 0;
  optind = 0;

  longindex = -1;
  while ((ret = getopt_long (argc, argv,
                             short_options, long_options, &longindex)) != -1)
    {
      int val;
      struct cmdline_option *cmdopt;

      /* If LONGINDEX is unchanged, it means RET is referring a short
         option.  */
      if (longindex == -1)
        {
          if (ret == '?')
            {
              print_usage (1);
              fprintf (stderr, "\n");
              fprintf (stderr, _("Try `%s --help' for more options.\n"),
                       exec_name);
              exit (WGET_EXIT_PARSE_ERROR);
            }
          /* Find the short option character in the mapping.  */
          longindex = optmap[ret - 32];
        }
      val = long_options[longindex].val;

      /* Use the retrieved value to locate the option in the
         option_data array, and to see if we're dealing with the
         negated "--no-FOO" variant of the boolean option "--foo".  */
      cmdopt = &option_data[val & ~BOOLEAN_NEG_MARKER];
      switch (cmdopt->type)
        {
        case OPT_VALUE:
          setoptval (cmdopt->data, optarg, cmdopt->long_name);
          break;
        case OPT_BOOLEAN:
          if (optarg)
            /* The user has specified a value -- use it. */
            setoptval (cmdopt->data, optarg, cmdopt->long_name);
          else
            {
              /* NEG is true for `--no-FOO' style boolean options. */
              bool neg = !!(val & BOOLEAN_NEG_MARKER);
              setoptval (cmdopt->data, neg ? "0" : "1", cmdopt->long_name);
            }
          break;
        case OPT_FUNCALL:
          {
            void (*func) (void) = (void (*) (void)) cmdopt->data;
            func ();
          }
          break;
        case OPT__APPEND_OUTPUT:
          setoptval ("logfile", optarg, cmdopt->long_name);
          append_to_log = true;
          break;
        case OPT__EXECUTE:
          if (optarg) /* check silences static analyzer */
            run_command (optarg);
          break;
        case OPT__NO:
          {
            /* We support real --no-FOO flags now, but keep these
               short options for convenience and backward
               compatibility.  */
            for (p = optarg; p && *p; p++)
              switch (*p)
                {
                case 'v':
                  setoptval ("verbose", "0", cmdopt->long_name);
                  break;
                case 'H':
                  setoptval ("addhostdir", "0", cmdopt->long_name);
                  break;
                case 'd':
                  setoptval ("dirstruct", "0", cmdopt->long_name);
                  break;
                case 'c':
                  setoptval ("noclobber", "1", cmdopt->long_name);
                  break;
                case 'p':
                  setoptval ("noparent", "1", cmdopt->long_name);
                  break;
                default:
                  fprintf (stderr, _("%s: illegal option -- `-n%c'\n"),
                           exec_name, *p);
                  print_usage (1);
                  fprintf (stderr, "\n");
                  fprintf (stderr, _("Try `%s --help' for more options.\n"),
                           exec_name);
                  exit (WGET_EXIT_GENERIC_ERROR);
                }
            break;
          }
        case OPT__PARENT:
        case OPT__CLOBBER:
          {
            /* The wgetrc commands are named noparent and noclobber,
               so we must revert the meaning of the cmdline options
               before passing the value to setoptval.  */
            bool flag = true;
            if (optarg)
              flag = (*optarg == '1' || c_tolower (*optarg) == 'y'
                      || (c_tolower (optarg[0]) == 'o'
                          && c_tolower (optarg[1]) == 'n'));
            setoptval (cmdopt->type == OPT__PARENT ? "noparent" : "noclobber",
                       flag ? "0" : "1", cmdopt->long_name);
            break;
          }
        case OPT__DONT_REMOVE_LISTING:
          setoptval ("removelisting", "0", cmdopt->long_name);
          break;
        }

      longindex = -1;
    }

  nurl = argc - optind;

  /* Initialize logging ASAP.  */
  log_init (opt.lfilename, append_to_log);

  /* If we do not have Debug support compiled in AND Wget is invoked with the
   * --debug switch, instead of failing, we silently turn it into a no-op. For
   *  this no-op, we explicitly set opt.debug to false and hence none of the
   *  Debug output messages will be printed.
   */
#ifndef ENABLE_DEBUG
  if (opt.debug)
    {
      fprintf (stderr, _("Debugging support not compiled in. "
                         "Ignoring --debug flag.\n"));
      opt.debug = false;
    }
#endif

  /* All user options have now been processed, so it's now safe to do
     interoption dependency checks. */

  if (opt.noclobber && (opt.convert_links || opt.convert_file_only))
    {
      fprintf (stderr,
               opt.convert_links ?
                   _("Both --no-clobber and --convert-links were specified,"
                     " only --convert-links will be used.\n") :
                    _("Both --no-clobber and --convert-file-only were specified,"
                      " only --convert-file-only will be used.\n"));
      opt.noclobber = false;
    }

  if (opt.reclevel == 0)
      opt.reclevel = INFINITE_RECURSION; /* see recur.h for commentary */

  if (opt.spider || opt.delete_after)
      opt.no_dirstruct = true;

  if (opt.page_requisites && !opt.recursive)
    {
      /* Don't set opt.recursive here because it would confuse the FTP
         code.  Instead, call retrieve_tree below when either
         page_requisites or recursive is requested.  */
      opt.reclevel = 0;
      if (!opt.no_dirstruct)
        opt.dirstruct = 1;      /* normally handled by cmd_spec_recursive() */
    }

  if (opt.verbose == -1)
    opt.verbose = !opt.quiet;

  if (!opt.verbose && opt.show_progress == -1)
    opt.show_progress = false;

  if (opt.quiet && opt.show_progress == -1)
    opt.show_progress = false;

  /* Sanity checks.  */
  if (opt.verbose && opt.quiet)
    {
      fprintf (stderr, _("Can't be verbose and quiet at the same time.\n"));
      print_usage (1);
      exit (WGET_EXIT_GENERIC_ERROR);
    }
  if (opt.timestamping && opt.noclobber)
    {
      fprintf (stderr, _("\
Can't timestamp and not clobber old files at the same time.\n"));
      print_usage (1);
      exit (WGET_EXIT_GENERIC_ERROR);
    }
#ifdef ENABLE_IPV6
  if (opt.ipv4_only && opt.ipv6_only)
    {
      fprintf (stderr,
               _("Cannot specify both --inet4-only and --inet6-only.\n"));
      print_usage (1);
      exit (WGET_EXIT_GENERIC_ERROR);
    }
#endif
  if (opt.output_document)
    {
      if ((opt.convert_links || opt.convert_file_only)
          && (nurl > 1 || opt.page_requisites || opt.recursive))
        {
          fputs (_("\
Cannot specify both -k or --convert-file-only and -O if multiple URLs are given, or in combination\n\
with -p or -r. See the manual for details.\n\n"), stderr);
          print_usage (1);
          exit (WGET_EXIT_GENERIC_ERROR);
        }
      if (opt.page_requisites
          || opt.recursive)
        {
          logprintf (LOG_NOTQUIET, "%s", _("\
WARNING: combining -O with -r or -p will mean that all downloaded content\n\
will be placed in the single file you specified.\n\n"));
        }
      if (opt.timestamping)
        {
          logprintf (LOG_NOTQUIET, "%s", _("\
WARNING: timestamping does nothing in combination with -O. See the manual\n\
for details.\n\n"));
          opt.timestamping = false;
        }
      if (opt.noclobber && file_exists_p(opt.output_document, NULL))
           {
              /* Check if output file exists; if it does, exit. */
              logprintf (LOG_VERBOSE,
                         _("File %s already there; not retrieving.\n"),
                         quote (opt.output_document));
<<<<<<< HEAD
              exit (WGET_EXIT_GENERIC_ERROR);
=======
              exit (WGET_EXIT_SUCCESS);
>>>>>>> 26da37f3
           }
    }

  if (opt.warc_filename != 0)
    {
      if (opt.noclobber)
        {
          fprintf (stderr,
                   _("WARC output does not work with --no-clobber, "
                     "--no-clobber will be disabled.\n"));
          opt.noclobber = false;
        }
      if (opt.timestamping)
        {
          fprintf (stderr,
                   _("WARC output does not work with timestamping, "
                     "timestamping will be disabled.\n"));
          opt.timestamping = false;
        }
      if (opt.spider)
        {
          fprintf (stderr,
                   _("WARC output does not work with --spider.\n"));
          exit (WGET_EXIT_GENERIC_ERROR);
        }
      if (opt.always_rest || opt.start_pos >= 0)
        {
          fprintf (stderr,
                   _("WARC output does not work with --continue or"
                     " --start-pos, they will be disabled.\n"));
          opt.always_rest = false;
          opt.start_pos = -1;
        }
      if (opt.warc_cdx_dedup_filename != 0 && !opt.warc_digests_enabled)
        {
          fprintf (stderr,
                   _("Digests are disabled; WARC deduplication will "
                     "not find duplicate records.\n"));
        }
      if (opt.warc_keep_log)
        {
          opt.progress_type = xstrdup ("dot");
        }
    }

#ifdef HAVE_LIBZ
  if (opt.always_rest || opt.start_pos >= 0)
    {
      if (opt.compression == compression_auto)
        {
          /* Compression does not work with --continue or --start-pos.
             Since compression was not explicitly set, it will be disabled. */
          opt.compression = compression_none;
        }
      else if (opt.compression != compression_none)
        {
          fprintf (stderr,
                   _("Compression does not work with --continue or"
                     " --start-pos, they will be disabled.\n"));
          opt.always_rest = false;
          opt.start_pos = -1;
        }
    }
#endif

  if (opt.ask_passwd && opt.passwd)
    {
      fprintf (stderr,
               _("Cannot specify both --ask-password and --password.\n"));
      print_usage (1);
      exit (WGET_EXIT_GENERIC_ERROR);
    }

  if (opt.start_pos >= 0 && opt.always_rest)
    {
      fprintf (stderr,
               _("Specifying both --start-pos and --continue is not "
                 "recommended; --continue will be disabled.\n"));
      opt.always_rest = false;
    }

  if (!nurl && !opt.input_filename
#ifdef HAVE_METALINK
      && !opt.input_metalink
#endif
      )
    {
      /* No URL specified.  */
      fprintf (stderr, _("%s: missing URL\n"), exec_name);
      print_usage (1);
      fprintf (stderr, "\n");
      /* #### Something nicer should be printed here -- similar to the
         pre-1.5 `--help' page.  */
      fprintf (stderr, _("Try `%s --help' for more options.\n"), exec_name);
      exit (WGET_EXIT_GENERIC_ERROR);
    }

  /* Compile the regular expressions.  */
  switch (opt.regex_type)
    {
#ifdef HAVE_LIBPCRE
      case regex_type_pcre:
        opt.regex_compile_fun = compile_pcre_regex;
        opt.regex_match_fun = match_pcre_regex;
        break;
#endif

      case regex_type_posix:
      default:
        opt.regex_compile_fun = compile_posix_regex;
        opt.regex_match_fun = match_posix_regex;
        break;
    }
  if (opt.acceptregex_s)
    {
      opt.acceptregex = opt.regex_compile_fun (opt.acceptregex_s);
      if (!opt.acceptregex)
        exit (WGET_EXIT_GENERIC_ERROR);
    }
  if (opt.rejectregex_s)
    {
      opt.rejectregex = opt.regex_compile_fun (opt.rejectregex_s);
      if (!opt.rejectregex)
        exit (WGET_EXIT_GENERIC_ERROR);
    }
  if (opt.post_data || opt.post_file_name)
    {
      if (opt.post_data && opt.post_file_name)
        {
          fprintf (stderr, _("You cannot specify both --post-data and --post-file.\n"));
          exit (WGET_EXIT_GENERIC_ERROR);
        }
      else if (opt.method)
        {
          fprintf (stderr, _("You cannot use --post-data or --post-file along with --method. "
                             "--method expects data through --body-data and --body-file options\n"));
          exit (WGET_EXIT_GENERIC_ERROR);
        }
    }
  if (opt.body_data || opt.body_file)
    {
      if (!opt.method)
        {
          fprintf (stderr, _("You must specify a method through --method=HTTPMethod "
                              "to use with --body-data or --body-file.\n"));
          exit (WGET_EXIT_GENERIC_ERROR);
        }
      else if (opt.body_data && opt.body_file)
        {
          fprintf (stderr, _("You cannot specify both --body-data and --body-file.\n"));
          exit (WGET_EXIT_GENERIC_ERROR);
        }
    }

  /* Set various options as required for opt.method.  */

  /* When user specifies HEAD as the method, we do not wish to download any
     files. Hence, set wget to run in spider mode.  */
  if (opt.method && c_strcasecmp (opt.method, "HEAD") == 0)
    setoptval ("spider", "1", "spider");

  /* Convert post_data to body-data and post_file_name to body-file options.
     This is required so as to remove redundant code later on in gethttp().
     The --post-data and --post-file options may also be removed in
     the future hence it makes sense to convert them to aliases for
     the more generic --method options.
     This MUST occur only after the sanity checks so as to prevent the
     user from setting both post and body options simultaneously.
  */
  if (opt.post_data || opt.post_file_name)
    {
        setoptval ("method", "POST", "method");
        if (opt.post_data)
          {
            setoptval ("bodydata", opt.post_data, "body-data");
            xfree(opt.post_data);
          }
        else
          {
            setoptval ("bodyfile", opt.post_file_name, "body-file");
            xfree(opt.post_file_name);
          }
    }

#ifdef HAVE_ICONV
  if (opt.enable_iri)
    {
      if (opt.locale && !check_encoding_name (opt.locale))
        opt.locale = NULL;

      if (!opt.locale)
        opt.locale = find_locale ();

      if (opt.encoding_remote && !check_encoding_name (opt.encoding_remote))
        opt.encoding_remote = NULL;
    }
#else
  memset (&dummy_iri, 0, sizeof (dummy_iri));
  if (opt.enable_iri || opt.locale || opt.encoding_remote)
    {
      /* sXXXav : be more specific... */
      fprintf (stderr, _("This version does not have support for IRIs\n"));
      exit (WGET_EXIT_GENERIC_ERROR);
    }
#endif

  if (opt.ask_passwd)
    {
      opt.passwd = prompt_for_password ();

      if (opt.passwd == NULL || opt.passwd[0] == '\0')
        exit (WGET_EXIT_GENERIC_ERROR);
    }

  if (opt.use_askpass)
  {
    if (opt.use_askpass[0] == '\0')
      {
        fprintf (stderr,
                 _("use-askpass requires a string or either environment variable WGET_ASKPASS or SSH_ASKPASS to be set.\n"));
        exit (WGET_EXIT_GENERIC_ERROR);
      }
  }

#ifdef USE_WATT32
  if (opt.wdebug)
     dbug_init();
  sock_init();
#else
  if (opt.background)
    fork_to_background ();
#endif

  /* Initialize progress.  Have to do this after the options are
     processed so we know where the log file is.  */
  if (opt.show_progress)
    set_progress_implementation (opt.progress_type);

  /* Fill in the arguments.  */
  url = alloca_array (char *, nurl + 1);
  if (url == NULL)
    {
      fprintf (stderr, _("Memory allocation problem\n"));
      exit (WGET_EXIT_PARSE_ERROR);
    }
  for (i = 0; i < nurl; i++, optind++)
    {
      char *rewritten = rewrite_shorthand_url (argv[optind]);
      if (rewritten)
        url[i] = rewritten;
      else
        url[i] = xstrdup (argv[optind]);
    }
  url[i] = NULL;

  /* Open WARC file. */
  if (opt.warc_filename != 0)
    warc_init ();

  DEBUGP (("DEBUG output created by Wget %s on %s.\n\n",
           version_string, OS_TYPE));

  /* Open the output filename if necessary.  */

/* 2005-04-17 SMS.
   Note that having the output_stream ("-O") file opened here for an FTP
   URL rather than in getftp() (ftp.c) (and the http equivalent) rather
   limits the ability in VMS to open the file differently for ASCII
   versus binary FTP there.  (Of course, doing it here allows a open
   failure to be detected immediately, without first connecting to the
   server.)
*/
  if (opt.output_document)
    {
      if (HYPHENP (opt.output_document))
        {
#ifdef WINDOWS
          _setmode (_fileno (stdout), _O_BINARY);
#endif
          output_stream = stdout;
        }
      else
        {
          struct stat st;

#ifdef __VMS
/* Common fopen() optional arguments:
   sequential access only, access callback function.
*/
# define FOPEN_OPT_ARGS , "fop=sqo", "acc", acc_cb, &open_id
          int open_id = 7;
#else /* def __VMS */
# define FOPEN_OPT_ARGS
#endif /* def __VMS [else] */

          output_stream = fopen (opt.output_document,
                                 opt.always_rest ? "ab" : "wb"
                                 FOPEN_OPT_ARGS);
          if (output_stream == NULL)
            {
              perror (opt.output_document);
              exit (WGET_EXIT_GENERIC_ERROR);
            }
          if (fstat (fileno (output_stream), &st) == 0 && S_ISREG (st.st_mode))
            output_stream_regular = true;
        }
      if (!output_stream_regular && (opt.convert_links || opt.recursive))
        {
          fprintf (stderr, _("-k or -r can be used together with -O only if \
outputting to a regular file.\n"));
          exit (WGET_EXIT_GENERIC_ERROR);
        }
      if (!output_stream_regular && (opt.convert_links || opt.convert_file_only))
        {
          fprintf (stderr, _("--convert-links or --convert-file-only can be used together \
only if outputting to a regular file.\n"));
          exit (WGET_EXIT_GENERIC_ERROR);
        }
    }

#ifdef HAVE_LIBCARES
  if (opt.bind_dns_address || opt.dns_servers)
    {
      if (ares_library_init (ARES_LIB_INIT_ALL))
        {
          fprintf (stderr, _("Failed to init libcares\n"));
          exit (WGET_EXIT_GENERIC_ERROR);
        }

      if (ares_init (&ares) != ARES_SUCCESS)
        {
          fprintf (stderr, _("Failed to init c-ares channel\n"));
          exit (WGET_EXIT_GENERIC_ERROR);
        }

      if (opt.bind_dns_address)
        {
          struct in_addr a4;
#ifdef ENABLE_IPV6
          struct in6_addr a6;
#endif

          if (inet_pton (AF_INET, opt.bind_dns_address, &a4) == 1)
            {
              ares_set_local_ip4 (ares, ntohl (a4.s_addr));
            }
#ifdef ENABLE_IPV6
          else if (inet_pton (AF_INET6, opt.bind_dns_address, &a6) == 1)
            {
              ares_set_local_ip6 (ares, (unsigned char *) &a6);
            }
#endif
          else
            {
              fprintf (stderr, _("Failed to parse IP address '%s'\n"), opt.bind_dns_address);
              exit (WGET_EXIT_GENERIC_ERROR);
            }
        }

      if (opt.dns_servers)
        {
          int result;

          if ((result = ares_set_servers_csv (ares, opt.dns_servers)) != ARES_SUCCESS)
            {
              fprintf (stderr, _("Failed to set DNS server(s) '%s' (%d)\n"), opt.dns_servers, result);
              exit (WGET_EXIT_GENERIC_ERROR);
            }
        }
    }
#endif

#ifdef __VMS
  /* Set global ODS5 flag according to the specified destination (if
     any), otherwise according to the current default device.
  */
  if (output_stream == NULL)
    set_ods5_dest( "SYS$DISK");
  else if (output_stream != stdout)
    set_ods5_dest( opt.output_document);
#endif /* def __VMS */

#ifdef WINDOWS
  ws_startup ();
#endif

#ifdef SIGHUP
  /* Setup the signal handler to redirect output when hangup is
     received.  */
  if (signal(SIGHUP, SIG_IGN) != SIG_IGN)
    signal(SIGHUP, redirect_output_signal);
#endif
  /* ...and do the same for SIGUSR1.  */
#ifdef SIGUSR1
  signal (SIGUSR1, redirect_output_signal);
#endif
#ifdef SIGPIPE
  /* Writing to a closed socket normally signals SIGPIPE, and the
     process exits.  What we want is to ignore SIGPIPE and just check
     for the return value of write().  */
  signal (SIGPIPE, SIG_IGN);
#endif
#ifdef SIGWINCH
  signal (SIGWINCH, progress_handle_sigwinch);
#endif

#ifdef HAVE_HSTS
  /* Load the HSTS database.
     Maybe all the URLs are FTP(S), in which case HSTS would not be needed,
     but this is the best place to do it, and it shouldn't be a critical
     performance hit.
   */
  if (opt.hsts)
    load_hsts ();
#endif

  /* Retrieve the URLs from argument list.  */
  for (t = url; *t; t++)
    {
      char *filename = NULL, *redirected_URL = NULL;
      int dt, url_err;
      /* Need to do a new struct iri every time, because
       * retrieve_url may modify it in some circumstances,
       * currently. */
      struct iri *iri = iri_new ();
      struct url *url_parsed;

      set_uri_encoding (iri, opt.locale, true);
      url_parsed = url_parse (*t, &url_err, iri, true);

      if (!url_parsed)
        {
          char *error = url_error (*t, url_err);
          logprintf (LOG_NOTQUIET, "%s: %s.\n",*t, error);
          xfree (error);
          inform_exit_status (URLERROR);
        }
      else
        {
          /* Request credentials if use_askpass is set. */
          if (opt.use_askpass)
            use_askpass (url_parsed);

          if ((opt.recursive || opt.page_requisites)
              && ((url_scheme (*t) != SCHEME_FTP
#ifdef HAVE_SSL
              && url_scheme (*t) != SCHEME_FTPS
#endif
              )
                  || url_uses_proxy (url_parsed)))
            {
              int old_follow_ftp = opt.follow_ftp;

              /* Turn opt.follow_ftp on in case of recursive FTP retrieval */
              if (url_scheme (*t) == SCHEME_FTP
#ifdef HAVE_SSL
                  || url_scheme (*t) == SCHEME_FTPS
#endif
                  )
                opt.follow_ftp = 1;

              retrieve_tree (url_parsed, NULL);

              opt.follow_ftp = old_follow_ftp;
            }
          else
            {
              retrieve_url (url_parsed, *t, &filename, &redirected_URL, NULL,
                            &dt, opt.recursive, iri, true);
            }

          if (opt.delete_after && filename != NULL && file_exists_p (filename, NULL))
            {
              DEBUGP (("Removing file due to --delete-after in main():\n"));
              logprintf (LOG_VERBOSE, _("Removing %s.\n"), filename);
              if (unlink (filename))
                logprintf (LOG_NOTQUIET, "unlink: %s\n", strerror (errno));
            }
          xfree (redirected_URL);
          xfree (filename);
          url_free (url_parsed);
        }
      iri_free (iri);
    }

  /* And then from the input file, if any.  */
  if (opt.input_filename)
    {
      int count;
      int status;
      status = retrieve_from_file (opt.input_filename, opt.force_html, &count);
      inform_exit_status (status);
      if (!count)
        logprintf (LOG_NOTQUIET, _("No URLs found in %s.\n"),
                   opt.input_filename);
    }

#ifdef HAVE_METALINK
  /* Finally, from metlink file, if any.  */
  if (opt.input_metalink)
    {
      metalink_error_t meta_err;
      uerr_t retr_err;
      metalink_t *metalink;

      meta_err = metalink_parse_file (opt.input_metalink, &metalink);

      if (meta_err)
        {
          logprintf (LOG_NOTQUIET, _("Unable to parse metalink file %s.\n"),
                     opt.input_metalink);
          retr_err = METALINK_PARSE_ERROR;
        }
      else
        {
          /* We need to sort the resources if preferred location
             was specified by the user.  */
          if (opt.preferred_location && opt.preferred_location[0])
            {
              metalink_file_t **mfile_ptr;
              for (mfile_ptr = metalink->files; *mfile_ptr; mfile_ptr++)
                {
                  metalink_resource_t **mres_ptr;
                  metalink_file_t *mfile = *mfile_ptr;
                  size_t mres_count = 0;

                  for (mres_ptr = mfile->resources; *mres_ptr; mres_ptr++)
                    mres_count++;

                  stable_sort (mfile->resources,
                               mres_count,
                               sizeof (metalink_resource_t *),
                               metalink_res_cmp);
                }
            }
          retr_err = retrieve_from_metalink (metalink);
          if (retr_err != RETROK)
            {
              logprintf (LOG_NOTQUIET,
                         _("Could not download all resources from %s.\n"),
                         quote (opt.input_metalink));
            }
          metalink_delete (metalink);
        }
      inform_exit_status (retr_err);
    }
#endif /* HAVE_METALINK */

  /* Print broken links. */
  if (opt.recursive && opt.spider)
    print_broken_links ();

  /* Print the downloaded sum.  */
  if ((opt.recursive || opt.page_requisites
       || nurl > 1
       || (opt.input_filename && total_downloaded_bytes != 0))
      &&
      total_downloaded_bytes != 0)
    {
      double end_time = ptimer_measure (timer);
      char *wall_time = xstrdup (secs_to_human_time (end_time - start_time));
      char *download_time = xstrdup (secs_to_human_time (total_download_time));

      ptimer_destroy (timer);

      logprintf (LOG_NOTQUIET,
                 _("FINISHED --%s--\nTotal wall clock time: %s\n"
                   "Downloaded: %d files, %s in %s (%s)\n"),
                 datetime_str (time (NULL)),
                 wall_time,
                 numurls,
                 human_readable (total_downloaded_bytes, 10, 1),
                 download_time,
                 retr_rate (total_downloaded_bytes, total_download_time));
      xfree (wall_time);
      xfree (download_time);

      /* Print quota warning, if exceeded.  */
      if (opt.quota && total_downloaded_bytes > opt.quota)
        logprintf (LOG_NOTQUIET,
                   _("Download quota of %s EXCEEDED!\n"),
                   human_readable (opt.quota, 10, 1));
    }

  if (opt.cookies_output)
    save_cookies ();

#ifdef HAVE_HSTS
  if (opt.hsts && hsts_store)
    save_hsts ();
#endif

  if ((opt.convert_links || opt.convert_file_only) && !opt.delete_after)
    convert_all_links ();

#ifdef WINDOWS
  ws_cleanup ();
#endif

  cleanup ();

  exit (get_exit_status ());
}

#endif /* TESTING */

/*
 * vim: et ts=2 sw=2
 */<|MERGE_RESOLUTION|>--- conflicted
+++ resolved
@@ -290,9 +290,6 @@
     { IF_SSL ("certificate-type"), 0, OPT_VALUE, "certificatetype", -1 },
     { IF_SSL ("check-certificate"), 0, OPT_BOOLEAN, "checkcertificate", -1 },
     { "clobber", 0, OPT__CLOBBER, NULL, optional_argument },
-#ifdef HAVE_LIBZ
-    { "compression", 0, OPT_VALUE, "compression", -1 },
-#endif
     { "config", 0, OPT_VALUE, "chooseconfig", -1 },
     { "connect-timeout", 0, OPT_VALUE, "connecttimeout", -1 },
     { "continue", 'c', OPT_BOOLEAN, "continue", -1 },
@@ -377,7 +374,6 @@
 #endif
     { "method", 0, OPT_VALUE, "method", -1 },
     { "mirror", 'm', OPT_BOOLEAN, "mirror", -1 },
-    { "netrc", 0, OPT_BOOLEAN, "netrc", -1 },
     { "no", 'n', OPT__NO, NULL, required_argument },
     { "no-clobber", 0, OPT_BOOLEAN, "noclobber", -1 },
     { "no-config", 0, OPT_BOOLEAN, "noconfig", -1},
@@ -648,8 +644,6 @@
   -nc, --no-clobber                skip downloads that would download to\n\
                                      existing files (overwriting them)\n"),
     N_("\
-       --no-netrc                  don't try to obtain credentials from .netrc\n"),
-    N_("\
   -c,  --continue                  resume getting a partially-downloaded file\n"),
     N_("\
        --start-pos=OFFSET          start downloading from zero-based position OFFSET\n"),
@@ -781,10 +775,6 @@
        --ignore-length             ignore 'Content-Length' header field\n"),
     N_("\
        --header=STRING             insert STRING among the headers\n"),
-#ifdef HAVE_LIBZ
-    N_("\
-       --compression=TYPE          choose compression, one of auto, gzip and none\n"),
-#endif
     N_("\
        --max-redirect              maximum redirections allowed per page\n"),
     N_("\
@@ -833,7 +823,7 @@
 HTTPS (SSL/TLS) options:\n"),
     N_("\
        --secure-protocol=PR        choose secure protocol, one of auto, SSLv2,\n\
-                                     SSLv3, TLSv1, TLSv1_1, TLSv1_2 and PFS\n"),
+                                     SSLv3, TLSv1 and PFS\n"),
     N_("\
        --https-only                only follow secure HTTPS links\n"),
     N_("\
@@ -1406,10 +1396,10 @@
             }
           else if (strcmp (config_opt->long_name, "config") == 0)
             {
-              file_stats_t flstats;
+              bool userrc_ret = true;
+              userrc_ret &= run_wgetrc (optarg);
               use_userconfig = true;
-              memset(&flstats, 0, sizeof(flstats));
-              if (file_exists_p(optarg, &flstats) && run_wgetrc (optarg, &flstats))
+              if (userrc_ret)
                 break;
               else
                 {
@@ -1648,17 +1638,13 @@
 for details.\n\n"));
           opt.timestamping = false;
         }
-      if (opt.noclobber && file_exists_p(opt.output_document, NULL))
+      if (opt.noclobber && file_exists_p(opt.output_document))
            {
               /* Check if output file exists; if it does, exit. */
               logprintf (LOG_VERBOSE,
                          _("File %s already there; not retrieving.\n"),
                          quote (opt.output_document));
-<<<<<<< HEAD
-              exit (WGET_EXIT_GENERIC_ERROR);
-=======
               exit (WGET_EXIT_SUCCESS);
->>>>>>> 26da37f3
            }
     }
 
@@ -1703,26 +1689,6 @@
           opt.progress_type = xstrdup ("dot");
         }
     }
-
-#ifdef HAVE_LIBZ
-  if (opt.always_rest || opt.start_pos >= 0)
-    {
-      if (opt.compression == compression_auto)
-        {
-          /* Compression does not work with --continue or --start-pos.
-             Since compression was not explicitly set, it will be disabled. */
-          opt.compression = compression_none;
-        }
-      else if (opt.compression != compression_none)
-        {
-          fprintf (stderr,
-                   _("Compression does not work with --continue or"
-                     " --start-pos, they will be disabled.\n"));
-          opt.always_rest = false;
-          opt.start_pos = -1;
-        }
-    }
-#endif
 
   if (opt.ask_passwd && opt.passwd)
     {
@@ -2130,7 +2096,7 @@
                             &dt, opt.recursive, iri, true);
             }
 
-          if (opt.delete_after && filename != NULL && file_exists_p (filename, NULL))
+          if (opt.delete_after && filename != NULL && file_exists_p (filename))
             {
               DEBUGP (("Removing file due to --delete-after in main():\n"));
               logprintf (LOG_VERBOSE, _("Removing %s.\n"), filename);
