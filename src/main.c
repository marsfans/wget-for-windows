--- conflicted
+++ resolved
@@ -147,11 +147,6 @@
 static void
 i18n_initialize (void)
 {
-#if defined(WINDOWS) && !defined(ENABLE_NLS)
-  char MBCP[8] = "";
-  int CP;
-#endif
-
   /* ENABLE_NLS implies existence of functions invoked here.  */
 #ifdef ENABLE_NLS
   /* Set the current locale.  */
@@ -168,13 +163,6 @@
     snprintf(MBCP, sizeof(MBCP), ".%d", CP);
   setlocale(LC_ALL, MBCP);
 #endif /* ENABLE_NLS */
-
-#if defined(WINDOWS) && !defined(ENABLE_NLS)
-  CP = _getmbcp(); /* Consider it's different from default. */
-  if (CP > 0)
-    sprintf(MBCP, ".%d", CP);
-  setlocale(LC_ALL, MBCP);
-#endif
 }
 
 #ifdef HAVE_HSTS
@@ -1693,11 +1681,7 @@
               logprintf (LOG_VERBOSE,
                          _("File %s already there; not retrieving.\n"),
                          quote (opt.output_document));
-<<<<<<< HEAD
-              exit (WGET_EXIT_GENERIC_ERROR);
-=======
               exit (WGET_EXIT_SUCCESS);
->>>>>>> 26da37f3
            }
     }
 
