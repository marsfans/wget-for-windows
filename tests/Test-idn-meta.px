#!/usr/bin/env -S perl -I .

use strict;
use warnings;

use WgetFeature qw(iri);
use HTTPTest;

# " Kon'nichiwa <dot> Japan
my $euc_jp_hostname = "\272\243\306\374\244\317.\306\374\313\334";
my $punycoded_hostname = 'xn--v9ju72g90p.xn--wgv71a';

###############################################################################

my $starter_file = <<EOF;
<meta http-equiv="Content-Type" content="text/html; charset=EUC-JP" />
<a href="http://$euc_jp_hostname/">The link</a>
EOF

my $result_file = <<EOF;
Found me!
EOF

# code, msg, headers, content
my %urls = (
    'http://start-here.com/start.html' => {
        code => "200",
        msg => "You want fries with that?",
        headers => {
<<<<<<< HEAD
            # HTTP header preceds http-equiv, simply just omit it here
=======
            # HTTP header precedes http-equiv, simply just omit it here
>>>>>>> a603341d
            #'Content-Type' => 'text/html; charset=UTF-8',
        },
        content => $starter_file,
    },
    "http://$punycoded_hostname/index.html" => {
        code => "200",
        msg => "Yes, please",
        headers => {
            'Content-Type' => 'text/plain',
        },
        content => $result_file,
    },
);

my $cmdline = $WgetTest::WGETPATH . " --iri -rH"
    . " -e http_proxy=localhost:{{port}} http://start-here.com/start.html";

my $expected_error_code = 0;

my %expected_downloaded_files = (
    'start-here.com/start.html' => {
        content => $starter_file,
    },
    "$punycoded_hostname/index.html" => {
        content => $result_file,
    },
);

###############################################################################

my $the_test = HTTPTest->new (input => \%urls,
                              cmdline => $cmdline,
                              errcode => $expected_error_code,
                              output => \%expected_downloaded_files);
exit $the_test->run();

# vim: et ts=4 sw=4<|MERGE_RESOLUTION|>--- conflicted
+++ resolved
@@ -27,11 +27,7 @@
         code => "200",
         msg => "You want fries with that?",
         headers => {
-<<<<<<< HEAD
-            # HTTP header preceds http-equiv, simply just omit it here
-=======
             # HTTP header precedes http-equiv, simply just omit it here
->>>>>>> a603341d
             #'Content-Type' => 'text/html; charset=UTF-8',
         },
         content => $starter_file,
